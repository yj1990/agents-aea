--- conflicted
+++ resolved
@@ -1,10 +1,6 @@
 """This module contains two_party_negotiation's message definition."""
 
-<<<<<<< HEAD
-from typing import cast, Dict, Tuple
-=======
-from typing import Dict, cast
->>>>>>> a9d9b8a4
+from typing import Dict, Tuple, cast
 
 from aea.protocols.base import Message
 
@@ -39,26 +35,12 @@
             **kwargs
         )
 
-<<<<<<< HEAD
-        self.speech_acts_definition = {
-            'cfp': {
-                'query', DataModel
-            },
-            'propose': {
-                'query', DataModel,
-                'price', float
-            },
-            'accept': {},
-            'decline': {},
-            'match_accept': {}
-=======
         self.speech_acts = {
             "cfp": {"query": DataModel},
             "propose": {"query": DataModel, "price": float},
             "accept": {},
             "decline": {},
             "match_accept": {},
->>>>>>> a9d9b8a4
         }
 
         assert self.check_consistency()
@@ -122,19 +104,6 @@
 
             # Light Protocol 2
             # Check correct performative
-<<<<<<< HEAD
-            assert self.performative in self.performatives_definition, "'{}' is not in the list of allowed performative".format(self.performative)
-
-            # Check correct contents
-            contents_definition = self.speech_acts_definition[self.performative]
-            # Number of contents
-            assert len(self.contents) == len(contents_definition), "Incorrect number of contents. Expected {} contents. Found {}".format(len(self.contents), len(contents_definition))
-            # Name and type of each content
-            for content_name, content_value in self.contents:
-                assert isinstance(content_name, str), "Incorrect type for content name '{}'. Expected 'str'.".format(str(content_name))
-                assert content_name in contents_definition.keys(), "Incorrect content '{}'".format(content_name)
-                assert isinstance(content_value, contents_definition[content_name]), "Incorrect content type for '{}'. Expected {}. Found {}.".format(content_name, contents_definition[content_name], type(content_value))
-=======
             assert (
                 performative in self.performatives
             ), "performative is not in the list of allowed performative"
@@ -147,22 +116,18 @@
             ), "incorrect number of contents"
             # Check the content is of the correct type
             for content, content_type in contents_definition:
-                assert isinstance(
-                    contents[content], content_type
-                ), "incorrect content type"
->>>>>>> a9d9b8a4
+            for content_name, content_value in self.contents:
+                assert isinstance(content_name, str), "Incorrect type for content name '{}'. Expected 'str'.".format(str(content_name))
+                assert content_name in contents_definition.keys(), "Incorrect content '{}'".format(content_name)
+                assert isinstance(content_value, contents_definition[content_name]), "Incorrect content type for '{}'. Expected {}. Found {}.".format(content_name, contents_definition[content_name], type(content_value))
 
             # Light Protocol 3
             if self.message_id == 1:
                 assert self.target == 0, "Expected target to be 0 when message_id is 1. Found {}.".format(self.target)
             else:
-<<<<<<< HEAD
-                assert 0 < self.target < self.message_id, "Expected target to be between 1 to (message_id -1) inclusive. Found {}".format(self.target)
-=======
                 assert (
                     0 < target < message_id
                 ), "target should be strictly between 0 and message_id"
->>>>>>> a9d9b8a4
         except (AssertionError, ValueError, KeyError) as e:
             print(str(e))
             return False
