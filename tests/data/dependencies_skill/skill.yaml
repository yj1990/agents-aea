name: dummy
author: fetchai
version: 0.1.0
license: Apache-2.0
<<<<<<< HEAD
aea_version: 0.2.3
fingerprint:
  __init__.py: QmejjdhqVfgR3ABQbUFT5xwjAwTt9MvPTpGd9oC2xHKzY4
=======
aea_version: 0.2.4
fingerprint: ""
>>>>>>> d15aea64
behaviours: {}
handlers: {}
models: {}
protocols: ["fetchai/default:0.1.0"]
dependencies:
  dep1: {version: "==1.0.0"}
  dep2: {version: "~=1.1.2"}
  dep3: {version: ">=1.10.11a1"}
  dep4: {version: "==1.11.12b2"}
  dep5: {version: ">=1.4.5.0"}
  dep6:
    index: https://test.pypi.org/simple
  dep7:
    git: https://github.com/a-random-username/a-repository.git
    ref: master
  dep8:  # if both 'index' and 'git' are specified, 'git' will be preferred.
    index: https://test.pypi.org/simple
    git: https://github.com/a-random-username/a-repository.git
    ref: master
description: "a skill for testing purposes."<|MERGE_RESOLUTION|>--- conflicted
+++ resolved
@@ -2,14 +2,10 @@
 author: fetchai
 version: 0.1.0
 license: Apache-2.0
-<<<<<<< HEAD
 aea_version: 0.2.3
 fingerprint:
   __init__.py: QmejjdhqVfgR3ABQbUFT5xwjAwTt9MvPTpGd9oC2xHKzY4
-=======
 aea_version: 0.2.4
-fingerprint: ""
->>>>>>> d15aea64
 behaviours: {}
 handlers: {}
 models: {}
