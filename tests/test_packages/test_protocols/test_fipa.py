--- conflicted
+++ resolved
@@ -18,21 +18,14 @@
 # ------------------------------------------------------------------------------
 
 """This module contains the tests for the FIPA protocol."""
-<<<<<<< HEAD
+
 import logging
-from typing import cast, Tuple
+from typing import Tuple, cast
 from unittest import mock
 
 import pytest
-from aea.helpers.search.models import Description, Query, Constraint, ConstraintType
-=======
-
-from unittest import mock
-
-import pytest
 
 from aea.helpers.search.models import Constraint, ConstraintType, Description, Query
->>>>>>> a1fba80e
 from aea.mail.base import Envelope
 
 from packages.fetchai.protocols.fipa.dialogues import FIPADialogue, FIPADialogues
@@ -177,24 +170,6 @@
     assert msg.get("performative") == deserialised_msg.get("performative")
 
 
-<<<<<<< HEAD
-=======
-# def test_performative_not_recognized():
-#     """Tests an unknown Performative."""
-#     msg = FIPAMessage(
-#         performative=FIPAMessage.Performative.ACCEPT,
-#         message_id=0,
-#         dialogue_reference=(str(0), ''),
-#         target=1)
-
-#     with mock.patch("packages.fetchai.protocols.fipa.message.FIPAMessage.Performative")\
-#             as mock_performative_enum:
-#         mock_performative_enum.ACCEPT.value = "unknown"
-#         assert not msg._check_consistency(),\
-#             "We expect that the check_consistency will return False"
-
-
->>>>>>> a1fba80e
 def test_performative_accept_with_inform():
     """Test the serialization - deserialization of the accept_with_address performative."""
     msg = FIPAMessage(message_id=0,
