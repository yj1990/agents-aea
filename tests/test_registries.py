--- conflicted
+++ resolved
@@ -60,11 +60,7 @@
         os.chdir(cls.agent_folder)
 
         # make fake protocol
-<<<<<<< HEAD
-        cls.fake_protocol_id = "fipa"
-=======
         cls.fake_protocol_id = PublicId.from_str("fake_author/fake:0.1.0")
->>>>>>> 109572f9
         agent_config_path = Path(cls.agent_folder, DEFAULT_AEA_CONFIG_FILE)
         agent_config = yaml.safe_load(agent_config_path.read_text())
         agent_config.get("protocols").append(str(cls.fake_protocol_id))
