# -*- coding: utf-8 -*-
# ------------------------------------------------------------------------------
#
#   Copyright 2018-2019 Fetch.AI Limited
#
#   Licensed under the Apache License, Version 2.0 (the "License");
#   you may not use this file except in compliance with the License.
#   You may obtain a copy of the License at
#
#       http://www.apache.org/licenses/LICENSE-2.0
#
#   Unless required by applicable law or agreed to in writing, software
#   distributed under the License is distributed on an "AS IS" BASIS,
#   WITHOUT WARRANTIES OR CONDITIONS OF ANY KIND, either express or implied.
#   See the License for the specific language governing permissions and
#   limitations under the License.
#
# ------------------------------------------------------------------------------

"""This test module contains the tests for the `aea run` sub-command."""

import os
import shutil
import signal
import subprocess  # nosec
import sys
import tempfile
import time
from pathlib import Path
from unittest import mock

import pytest

import yaml

import aea.cli.common
from aea.cli import cli
from aea.configurations.base import (
    DEFAULT_AEA_CONFIG_FILE,
    DEFAULT_CONNECTION_CONFIG_FILE,
    PublicId,
)

from ..common.click_testing import CliRunner
from ..conftest import AUTHOR, CLI_LOG_OPTION, CUR_PATH


def test_run(pytestconfig):
    """Test that the command 'aea run' works as expected."""
    if pytestconfig.getoption("ci"):
        pytest.skip("Skipping the test since it doesn't work in CI.")

    runner = CliRunner()
    agent_name = "myagent"
    cwd = os.getcwd()
    t = tempfile.mkdtemp()
    # copy the 'packages' directory in the parent of the agent folder.
    shutil.copytree(Path(CUR_PATH, "..", "packages"), Path(t, "packages"))

    os.chdir(t)
    result = runner.invoke(cli, [*CLI_LOG_OPTION, "init", "--author", AUTHOR])
    assert result.exit_code == 0

    result = runner.invoke(cli, [*CLI_LOG_OPTION, "create", agent_name])
    assert result.exit_code == 0

    os.chdir(Path(t, agent_name))

    result = runner.invoke(
        cli, [*CLI_LOG_OPTION, "add", "connection", "fetchai/local:0.1.0"]
    )
    assert result.exit_code == 0

    try:
        process = subprocess.Popen(  # nosec
            [
                sys.executable,
                "-m",
                "aea.cli",
                "run",
                "--connections",
                "fetchai/local:0.1.0",
            ],
            stdout=subprocess.PIPE,
            env=os.environ.copy(),
        )

        time.sleep(10.0)
        process.send_signal(signal.SIGINT)
        process.wait(timeout=20)

        assert process.returncode == 0

    finally:
        poll = process.poll()
        if poll is None:
            process.terminate()
            process.wait(2)

        os.chdir(cwd)
        try:
            shutil.rmtree(t)
        except (OSError, IOError):
            pass


def test_run_with_default_connection(pytestconfig):
    """Test that the command 'aea run' works as expected."""
    if pytestconfig.getoption("ci"):
        pytest.skip("Skipping the test since it doesn't work in CI.")

    runner = CliRunner()
    agent_name = "myagent"
    cwd = os.getcwd()
    t = tempfile.mkdtemp()
    # copy the 'packages' directory in the parent of the agent folder.
    shutil.copytree(Path(CUR_PATH, "..", "packages"), Path(t, "packages"))

    os.chdir(t)
    result = runner.invoke(cli, [*CLI_LOG_OPTION, "init", "--author", AUTHOR])
    assert result.exit_code == 0

    result = runner.invoke(cli, [*CLI_LOG_OPTION, "create", agent_name])
    assert result.exit_code == 0

    os.chdir(Path(t, agent_name))

    try:
        process = subprocess.Popen(  # nosec
            [sys.executable, "-m", "aea.cli", "run"],
            stdout=subprocess.PIPE,
            env=os.environ.copy(),
        )

        time.sleep(10.0)
        process.send_signal(signal.SIGINT)
        process.wait(timeout=20)

        assert process.returncode == 0

    finally:
        poll = process.poll()
        if poll is None:
            process.terminate()
            process.wait(2)

        os.chdir(cwd)
        try:
            shutil.rmtree(t)
        except (OSError, IOError):
            pass


@pytest.mark.parametrize(
    argnames=["connection_ids"],
    argvalues=[
        ["fetchai/local:0.1.0,fetchai/stub:0.1.0"],
        ["'fetchai/local:0.1.0, fetchai/stub:0.1.0'"],
        ["fetchai/local:0.1.0,,fetchai/stub:0.1.0,"],
    ],
)
def test_run_multiple_connections(pytestconfig, connection_ids):
    """Test that the command 'aea run' works as expected when specifying multiple connections."""
    if pytestconfig.getoption("ci"):
        pytest.skip("Skipping the test since it doesn't work in CI.")

    runner = CliRunner()
    agent_name = "myagent"
    cwd = os.getcwd()
    t = tempfile.mkdtemp()
    # copy the 'packages' directory in the parent of the agent folder.
    shutil.copytree(Path(CUR_PATH, "..", "packages"), Path(t, "packages"))

    os.chdir(t)
    result = runner.invoke(cli, [*CLI_LOG_OPTION, "init", "--author", AUTHOR])
    assert result.exit_code == 0

    result = runner.invoke(cli, [*CLI_LOG_OPTION, "create", agent_name])
    assert result.exit_code == 0

    os.chdir(Path(t, agent_name))

    result = runner.invoke(
        cli, [*CLI_LOG_OPTION, "add", "connection", "fetchai/local:0.1.0"]
    )
    assert result.exit_code == 0

    # stub is the default connection, so it should fail
    result = runner.invoke(
        cli, [*CLI_LOG_OPTION, "add", "connection", "fetchai/stub:0.1.0"]
    )
    assert result.exit_code == 1

    try:
        process = subprocess.Popen(  # nosec
            [sys.executable, "-m", "aea.cli", "run", "--connections", connection_ids],
            stdout=subprocess.PIPE,
            env=os.environ.copy(),
        )

        time.sleep(5.0)
        process.send_signal(signal.SIGINT)
        process.wait(timeout=5)

        assert process.returncode == 0

    finally:
        poll = process.poll()
        if poll is None:
            process.terminate()
            process.wait(2)

        os.chdir(cwd)
        try:
            shutil.rmtree(t)
        except (OSError, IOError):
            pass


def test_run_unknown_private_key(pytestconfig):
    """Test that the command 'aea run' works as expected."""
    if pytestconfig.getoption("ci"):
        pytest.skip("Skipping the test since it doesn't work in CI.")

    patch = mock.patch.object(aea.cli.common.logger, "error")
    mocked_logger_error = patch.__enter__()
    runner = CliRunner()
    agent_name = "myagent"
    cwd = os.getcwd()
    t = tempfile.mkdtemp()
    # copy the 'packages' directory in the parent of the agent folder.
    shutil.copytree(Path(CUR_PATH, "..", "packages"), Path(t, "packages"))

    os.chdir(t)
    result = runner.invoke(cli, [*CLI_LOG_OPTION, "init", "--author", AUTHOR])
    assert result.exit_code == 0

    result = runner.invoke(cli, [*CLI_LOG_OPTION, "create", agent_name])
    assert result.exit_code == 0

    os.chdir(Path(t, agent_name))

    result = runner.invoke(
        cli, [*CLI_LOG_OPTION, "add", "connection", "fetchai/local:0.1.0"]
    )
    assert result.exit_code == 0

    # Load the agent yaml file and manually insert the things we need
    file = open("aea-config.yaml", mode="r")

    # read all lines at once
    whole_file = file.read()

    find_text = "private_key_paths: {}"
    replace_text = """private_key_paths:
        fetchai-not: fet_private_key.txt"""

    whole_file = whole_file.replace(find_text, replace_text)

    # close the file
    file.close()

    with open("aea-config.yaml", "w") as f:
        f.write(whole_file)

    # Private key needs to exist otherwise doesn't get to code path we are interested in testing
    with open("fet_private_key.txt", "w") as f:
        f.write("3801d3703a1fcef18f6bf393fba89245f36b175f4989d8d6e026300dad21e05d")

    try:
        cli.main([*CLI_LOG_OPTION, "run", "--connections", "fetchai/local:0.1.0"])
    except SystemExit:
        pass

    mocked_logger_error.assert_called_with(
        "Unsupported identifier in private key paths."
    )

    os.chdir(cwd)
    try:
        shutil.rmtree(t)
    except (OSError, IOError):
        pass


def test_run_unknown_ledger(pytestconfig):
    """Test that the command 'aea run' works as expected."""
    if pytestconfig.getoption("ci"):
        pytest.skip("Skipping the test since it doesn't work in CI.")

    patch = mock.patch.object(aea.cli.common.logger, "error")
    mocked_logger_error = patch.__enter__()
    runner = CliRunner()
    agent_name = "myagent"
    cwd = os.getcwd()
    t = tempfile.mkdtemp()
    # copy the 'packages' directory in the parent of the agent folder.
    shutil.copytree(Path(CUR_PATH, "..", "packages"), Path(t, "packages"))

    os.chdir(t)
    result = runner.invoke(cli, [*CLI_LOG_OPTION, "init", "--author", AUTHOR])
    assert result.exit_code == 0

    result = runner.invoke(cli, [*CLI_LOG_OPTION, "create", agent_name])
    assert result.exit_code == 0

    os.chdir(Path(t, agent_name))

    result = runner.invoke(
        cli, [*CLI_LOG_OPTION, "add", "connection", "fetchai/local:0.1.0"]
    )
    assert result.exit_code == 0

    # Load the agent yaml file and manually insert the things we need
    file = open("aea-config.yaml", mode="r")

    # read all lines at once
    whole_file = file.read()

    # add in the ledger address
    find_text = "ledger_apis: {}"
    replace_text = """ledger_apis:
    unknown:
        address: https://ropsten.infura.io/v3/f00f7b3ba0e848ddbdc8941c527447fe
        chain_id: 3
        gas_price: 20"""

    whole_file = whole_file.replace(find_text, replace_text)

    # close the file
    file.close()

    with open("aea-config.yaml", "w") as f:
        f.write(whole_file)

    try:
        cli.main([*CLI_LOG_OPTION, "run", "--connections", "fetchai/local:0.1.0"])
    except SystemExit:
        pass

    mocked_logger_error.assert_called_with("Unsupported identifier in ledger apis.")

    os.chdir(cwd)
    try:
        shutil.rmtree(t)
    except (OSError, IOError):
        pass


def test_run_fet_private_key_config(pytestconfig):
    """Test that the command 'aea run' works as expected."""
    if pytestconfig.getoption("ci"):
        pytest.skip("Skipping the test since it doesn't work in CI.")

    runner = CliRunner()
    agent_name = "myagent"
    cwd = os.getcwd()
    t = tempfile.mkdtemp()
    # copy the 'packages' directory in the parent of the agent folder.
    shutil.copytree(Path(CUR_PATH, "..", "packages"), Path(t, "packages"))

    os.chdir(t)
    result = runner.invoke(cli, [*CLI_LOG_OPTION, "init", "--author", AUTHOR])
    assert result.exit_code == 0

    result = runner.invoke(cli, [*CLI_LOG_OPTION, "create", agent_name])
    assert result.exit_code == 0

    os.chdir(Path(t, agent_name))

    result = runner.invoke(
        cli, [*CLI_LOG_OPTION, "add", "connection", "fetchai/local:0.1.0"]
    )
    assert result.exit_code == 0

    # Load the agent yaml file and manually insert the things we need
    file = open("aea-config.yaml", mode="r")

    # read all lines at once
    whole_file = file.read()

    find_text = "private_key_paths: {}"
    replace_text = """private_key_paths:
    fetchai: default_private_key_not.txt"""

    whole_file = whole_file.replace(find_text, replace_text)

    # close the file
    file.close()

    with open("aea-config.yaml", "w") as f:
        f.write(whole_file)

    error_msg = ""
    try:
        cli.main([*CLI_LOG_OPTION, "run", "--connections", "fetchai/local:0.1.0"])
    except SystemExit as e:
        error_msg = str(e)

    assert error_msg == "1"

    os.chdir(cwd)
    try:
        shutil.rmtree(t)
    except (OSError, IOError):
        pass


def test_run_ethereum_private_key_config(pytestconfig):
    """Test that the command 'aea run' works as expected."""
    if pytestconfig.getoption("ci"):
        pytest.skip("Skipping the test since it doesn't work in CI.")

    runner = CliRunner()
    agent_name = "myagent"
    cwd = os.getcwd()
    t = tempfile.mkdtemp()
    # copy the 'packages' directory in the parent of the agent folder.
    shutil.copytree(Path(CUR_PATH, "..", "packages"), Path(t, "packages"))

    os.chdir(t)
    result = runner.invoke(cli, [*CLI_LOG_OPTION, "init", "--author", AUTHOR])
    assert result.exit_code == 0

    result = runner.invoke(cli, [*CLI_LOG_OPTION, "create", agent_name])
    assert result.exit_code == 0

    os.chdir(Path(t, agent_name))

    result = runner.invoke(
        cli, [*CLI_LOG_OPTION, "add", "connection", "fetchai/local:0.1.0"]
    )
    assert result.exit_code == 0

    # Load the agent yaml file and manually insert the things we need
    file = open("aea-config.yaml", mode="r")

    # read all lines at once
    whole_file = file.read()

    find_text = "private_key_paths: {}"
    replace_text = """private_key_paths:
    ethereum: default_private_key_not.txt"""

    whole_file = whole_file.replace(find_text, replace_text)

    # close the file
    file.close()

    with open("aea-config.yaml", "w") as f:
        f.write(whole_file)

    error_msg = ""
    try:
        cli.main([*CLI_LOG_OPTION, "run", "--connections", "fetchai/local:0.1.0"])
    except SystemExit as e:
        error_msg = str(e)

    assert error_msg == "1"

    os.chdir(cwd)
    try:
        shutil.rmtree(t)
    except (OSError, IOError):
        pass


def test_run_ledger_apis(pytestconfig):
    """Test that the command 'aea run' works as expected."""
    if pytestconfig.getoption("ci"):
        pytest.skip("Skipping the test since it doesn't work in CI.")

    runner = CliRunner()
    agent_name = "myagent"
    cwd = os.getcwd()
    t = tempfile.mkdtemp()
    # copy the 'packages' directory in the parent of the agent folder.
    shutil.copytree(Path(CUR_PATH, "..", "packages"), Path(t, "packages"))

    os.chdir(t)
    result = runner.invoke(cli, [*CLI_LOG_OPTION, "init", "--author", AUTHOR])
    assert result.exit_code == 0

    result = runner.invoke(cli, [*CLI_LOG_OPTION, "create", agent_name])
    assert result.exit_code == 0

    os.chdir(Path(t, agent_name))

    result = runner.invoke(
        cli, [*CLI_LOG_OPTION, "add", "connection", "fetchai/local:0.1.0"]
    )
    assert result.exit_code == 0

    # Load the agent yaml file and manually insert the things we need
    file = open("aea-config.yaml", mode="r")

    # read all lines at once
    whole_file = file.read()

    # add in the ledger address
    find_text = "ledger_apis: {}"
    replace_text = """ledger_apis:
    ethereum:
        address: https://ropsten.infura.io/v3/f00f7b3ba0e848ddbdc8941c527447fe
        chain_id: 3
        gas_price: 20
    fetchai:
        network: testnet"""

    whole_file = whole_file.replace(find_text, replace_text)

    # close the file
    file.close()

    with open("aea-config.yaml", "w") as f:
        f.write(whole_file)

    try:
        process = subprocess.Popen(  # nosec
            [
                sys.executable,
                "-m",
                "aea.cli",
                "run",
                "--connections",
                "fetchai/local:0.1.0",
            ],
            stdout=subprocess.PIPE,
            env=os.environ.copy(),
        )

        time.sleep(10.0)
        process.send_signal(signal.SIGINT)
        process.wait(timeout=20)

        assert process.returncode == 0

    finally:
        poll = process.poll()
        if poll is None:
            process.terminate()
            process.wait(2)

        os.chdir(cwd)

        try:
            shutil.rmtree(t)
        except (OSError, IOError):
            pass


def test_run_fet_ledger_apis(pytestconfig):
    """Test that the command 'aea run' works as expected."""
    if pytestconfig.getoption("ci"):
        pytest.skip("Skipping the test since it doesn't work in CI.")

    runner = CliRunner()
    agent_name = "myagent"
    cwd = os.getcwd()
    t = tempfile.mkdtemp()
    # copy the 'packages' directory in the parent of the agent folder.
    shutil.copytree(Path(CUR_PATH, "..", "packages"), Path(t, "packages"))

    os.chdir(t)
    result = runner.invoke(cli, [*CLI_LOG_OPTION, "init", "--author", AUTHOR])
    assert result.exit_code == 0

    result = runner.invoke(cli, [*CLI_LOG_OPTION, "create", agent_name])
    assert result.exit_code == 0

    os.chdir(Path(t, agent_name))

    result = runner.invoke(
        cli, [*CLI_LOG_OPTION, "add", "connection", "fetchai/local:0.1.0"]
    )
    assert result.exit_code == 0

    # Load the agent yaml file and manually insert the things we need
    file = open("aea-config.yaml", mode="r")

    # read all lines at once
    whole_file = file.read()

    # add in the ledger address

    find_text = "ledger_apis: {}"
    replace_text = """ledger_apis:
    fetchai:
        network: testnet"""

    whole_file = whole_file.replace(find_text, replace_text)

    # close the file
    file.close()

    with open("aea-config.yaml", "w") as f:
        f.write(whole_file)

    try:
        process = subprocess.Popen(  # nosec
            [
                sys.executable,
                "-m",
                "aea.cli",
                "run",
                "--connections",
                "fetchai/local:0.1.0",
            ],
            stdout=subprocess.PIPE,
            env=os.environ.copy(),
        )

        time.sleep(10.0)
        process.send_signal(signal.SIGINT)
        process.wait(timeout=20)

        assert process.returncode == 0

    finally:
        poll = process.poll()
        if poll is None:
            process.terminate()
            process.wait(2)

        os.chdir(cwd)
        try:
            shutil.rmtree(t)
        except (OSError, IOError):
            pass


def test_run_with_install_deps(pytestconfig):
    """Test that the command 'aea run --install-deps' does not crash."""
    if pytestconfig.getoption("ci"):
        pytest.skip("Skipping the test since it doesn't work in CI.")
    runner = CliRunner()
    agent_name = "myagent"
    cwd = os.getcwd()
    t = tempfile.mkdtemp()
    # copy the 'packages' directory in the parent of the agent folder.
    packages_src = os.path.join(cwd, "packages")
    packages_dst = os.path.join(t, "packages")
    shutil.copytree(packages_src, packages_dst)

    os.chdir(t)
    result = runner.invoke(cli, [*CLI_LOG_OPTION, "init", "--author", AUTHOR])
    assert result.exit_code == 0

    result = runner.invoke(cli, [*CLI_LOG_OPTION, "create", agent_name])
    assert result.exit_code == 0

    os.chdir(Path(t, agent_name))

    result = runner.invoke(
        cli, [*CLI_LOG_OPTION, "add", "connection", "fetchai/local:0.1.0"]
    )
    assert result.exit_code == 0

    try:
        process = subprocess.Popen(  # nosec
            [
                sys.executable,
                "-m",
                "aea.cli",
                "run",
                "--install-deps",
                "--connections",
                "fetchai/local:0.1.0",
            ],
            stdout=subprocess.PIPE,
            env=os.environ.copy(),
        )

        time.sleep(10.0)
        process.send_signal(signal.SIGINT)
        process.communicate(timeout=20)

        assert process.returncode == 0

    finally:
        poll = process.poll()
        if poll is None:
            process.terminate()
            process.wait(2)

        os.chdir(cwd)
        try:
            shutil.rmtree(t)
        except (OSError, IOError):
            pass


def test_run_with_install_deps_and_requirement_file(pytestconfig):
    """Test that the command 'aea run --install-deps' with requirement file does not crash."""
    if pytestconfig.getoption("ci"):
        pytest.skip("Skipping the test since it doesn't work in CI.")
    runner = CliRunner()
    agent_name = "myagent"
    cwd = os.getcwd()
    t = tempfile.mkdtemp()
    # copy the 'packages' directory in the parent of the agent folder.
    shutil.copytree(Path(CUR_PATH, "..", "packages"), Path(t, "packages"))

    os.chdir(t)
    result = runner.invoke(cli, [*CLI_LOG_OPTION, "init", "--author", AUTHOR])
    assert result.exit_code == 0

    result = runner.invoke(cli, [*CLI_LOG_OPTION, "create", agent_name])
    assert result.exit_code == 0

    os.chdir(Path(t, agent_name))

    result = runner.invoke(
        cli, [*CLI_LOG_OPTION, "add", "connection", "fetchai/local:0.1.0"]
    )
    assert result.exit_code == 0

    result = runner.invoke(cli, [*CLI_LOG_OPTION, "freeze"])
    assert result.exit_code == 0
    Path(t, agent_name, "requirements.txt").write_text(result.output)

    try:
        process = subprocess.Popen(  # nosec
            [
                sys.executable,
                "-m",
                "aea.cli",
                "run",
                "--install-deps",
                "--connections",
                "fetchai/local:0.1.0",
            ],
            stdout=subprocess.PIPE,
            env=os.environ.copy(),
        )

        time.sleep(10.0)
        process.send_signal(signal.SIGINT)
        process.wait(timeout=20)

        assert process.returncode == 0

    finally:
        poll = process.poll()
        if poll is None:
            process.terminate()
            process.wait(10)

        os.chdir(cwd)
        try:
            shutil.rmtree(t)
        except (OSError, IOError):
            pass


class TestRunFailsWhenExceptionOccursInSkill:
    """Test that the command 'aea run' fails when an exception occurs in any skill."""

    @classmethod
    def setup_class(cls):
        """Set the test up."""
        cls.runner = CliRunner()
        cls.agent_name = "myagent"
        cls.cwd = os.getcwd()
        cls.t = tempfile.mkdtemp()
        # copy the 'packages' directory in the parent of the agent folder.
        shutil.copytree(Path(CUR_PATH, "..", "packages"), Path(cls.t, "packages"))

        os.chdir(cls.t)
        result = cls.runner.invoke(cli, [*CLI_LOG_OPTION, "init", "--author", AUTHOR])
        assert result.exit_code == 0

        result = cls.runner.invoke(
            cli, [*CLI_LOG_OPTION, "create", cls.agent_name], standalone_mode=False
        )
        assert result.exit_code == 0

        os.chdir(Path(cls.t, cls.agent_name))

        result = cls.runner.invoke(
            cli,
            [*CLI_LOG_OPTION, "add", "connection", "fetchai/local:0.1.0"],
            standalone_mode=False,
        )
        assert result.exit_code == 0

        shutil.copytree(
            Path(CUR_PATH, "data", "exception_skill"),
            Path(cls.t, cls.agent_name, "vendor", "fetchai", "skills", "exception"),
        )
        config_path = Path(cls.t, cls.agent_name, DEFAULT_AEA_CONFIG_FILE)
        config = yaml.safe_load(open(config_path))
        config.setdefault("skills", []).append("fetchai/exception:0.1.0")
        yaml.safe_dump(config, open(config_path, "w"))

        try:
            cli.main([*CLI_LOG_OPTION, "run", "--connections", "fetchai/local:0.1.0"])
        except SystemExit as e:
            cls.exit_code = e.code

    def test_exit_code_equal_to_1(self):
        """Assert that the exit code is equal to 1 (i.e. catchall for general errors)."""
        assert self.exit_code == 1

    @classmethod
    def teardown_class(cls):
        """Tear the test down."""
        os.chdir(cls.cwd)
        try:
            shutil.rmtree(cls.t)
        except (OSError, IOError):
            pass


class TestRunFailsWhenConfigurationFileNotFound:
    """Test that the command 'aea run' fails when the agent configuration file is not found in the current directory."""

    @classmethod
    def setup_class(cls):
        """Set the test up."""
        cls.runner = CliRunner()
        cls.agent_name = "myagent"
        cls.patch = mock.patch.object(aea.cli.common.logger, "error")
        cls.mocked_logger_error = cls.patch.__enter__()
        cls.cwd = os.getcwd()
        cls.t = tempfile.mkdtemp()
        # copy the 'packages' directory in the parent of the agent folder.
        shutil.copytree(Path(CUR_PATH, "..", "packages"), Path(cls.t, "packages"))

        os.chdir(cls.t)
        result = cls.runner.invoke(cli, [*CLI_LOG_OPTION, "init", "--author", AUTHOR])
        assert result.exit_code == 0

        result = cls.runner.invoke(
            cli, [*CLI_LOG_OPTION, "create", cls.agent_name], standalone_mode=False
        )
        assert result.exit_code == 0
        Path(cls.t, cls.agent_name, DEFAULT_AEA_CONFIG_FILE).unlink()

        os.chdir(Path(cls.t, cls.agent_name))

        try:
            cli.main(["--skip-consistency-check", *CLI_LOG_OPTION, "run"])
        except SystemExit as e:
            cls.exit_code = e.code

    def test_exit_code_equal_to_1(self):
        """Assert that the exit code is equal to 1 (i.e. catchall for general errors)."""
        assert self.exit_code == 1

    def test_log_error_message(self):
        """Test that the log error message is fixed."""
        s = "Agent configuration file '{}' not found in the current directory.".format(
            DEFAULT_AEA_CONFIG_FILE
        )
        self.mocked_logger_error.assert_called_once_with(s)

    @classmethod
    def teardown_class(cls):
        """Tear the test down."""
        cls.patch.__exit__()
        os.chdir(cls.cwd)
        try:
            shutil.rmtree(cls.t)
        except (OSError, IOError):
            pass


class TestRunFailsWhenConfigurationFileInvalid:
    """Test that the command 'aea run' fails when the agent configuration file is invalid."""

    @classmethod
    def setup_class(cls):
        """Set the test up."""
        cls.runner = CliRunner()
        cls.agent_name = "myagent"
        cls.patch = mock.patch.object(aea.cli.common.logger, "error")
        cls.mocked_logger_error = cls.patch.__enter__()
        cls.cwd = os.getcwd()
        cls.t = tempfile.mkdtemp()
        # copy the 'packages' directory in the parent of the agent folder.
        shutil.copytree(Path(CUR_PATH, "..", "packages"), Path(cls.t, "packages"))

        os.chdir(cls.t)
        result = cls.runner.invoke(cli, [*CLI_LOG_OPTION, "init", "--author", AUTHOR])
        assert result.exit_code == 0

        result = cls.runner.invoke(
            cli, [*CLI_LOG_OPTION, "create", cls.agent_name], standalone_mode=False
        )
        assert result.exit_code == 0

        Path(cls.t, cls.agent_name, DEFAULT_AEA_CONFIG_FILE).write_text("")

        os.chdir(Path(cls.t, cls.agent_name))

        try:
            cli.main([*CLI_LOG_OPTION, "run"])
        except SystemExit as e:
            cls.exit_code = e.code

    def test_exit_code_equal_to_1(self):
        """Assert that the exit code is equal to 1 (i.e. catchall for general errors)."""
        assert self.exit_code == 1

    def test_log_error_message(self):
        """Test that the log error message is fixed."""
        s = "Agent configuration file '{}' is invalid. Please check the documentation.".format(
            DEFAULT_AEA_CONFIG_FILE
        )
        self.mocked_logger_error.assert_called_once_with(s)

    @classmethod
    def teardown_class(cls):
        """Tear the test down."""
        cls.patch.__exit__()
        os.chdir(cls.cwd)
        try:
            shutil.rmtree(cls.t)
        except (OSError, IOError):
            pass


class TestRunFailsWhenConnectionNotDeclared:
    """Test that the command 'aea run --connections' fails when the connection is not declared."""

    @classmethod
    def setup_class(cls):
        """Set the test up."""
        cls.runner = CliRunner()
        cls.agent_name = "myagent"
        cls.connection_id = "author/unknown_connection:0.1.0"
        cls.connection_name = "unknown_connection"
        cls.patch = mock.patch.object(aea.cli.common.logger, "error")
        cls.mocked_logger_error = cls.patch.__enter__()
        cls.cwd = os.getcwd()
        cls.t = tempfile.mkdtemp()
        # copy the 'packages' directory in the parent of the agent folder.
        shutil.copytree(Path(CUR_PATH, "..", "packages"), Path(cls.t, "packages"))

        os.chdir(cls.t)
        result = cls.runner.invoke(cli, [*CLI_LOG_OPTION, "init", "--author", AUTHOR])
        assert result.exit_code == 0

        result = cls.runner.invoke(
            cli, [*CLI_LOG_OPTION, "create", cls.agent_name], standalone_mode=False
        )
        assert result.exit_code == 0

        os.chdir(Path(cls.t, cls.agent_name))

        try:
            cli.main([*CLI_LOG_OPTION, "run", "--connections", cls.connection_id])
        except SystemExit as e:
            cls.exit_code = e.code

    def test_exit_code_equal_to_1(self):
        """Assert that the exit code is equal to 1 (i.e. catchall for general errors)."""
        assert self.exit_code == 1

    def test_log_error_message(self):
        """Test that the log error message is fixed."""
        s = "Connection ids ['{}'] not declared in the configuration file.".format(
            self.connection_id
        )
        self.mocked_logger_error.assert_called_once_with(s)

    @classmethod
    def teardown_class(cls):
        """Tear the test down."""
        cls.patch.__exit__()
        os.chdir(cls.cwd)
        try:
            shutil.rmtree(cls.t)
        except (OSError, IOError):
            pass


class TestRunFailsWhenConnectionConfigFileNotFound:
    """Test that the command 'aea run --connections' fails when the connection config file is not found."""

    @classmethod
    def setup_class(cls):
        """Set the test up."""
        cls.runner = CliRunner()
        cls.agent_name = "myagent"
        cls.connection_id = PublicId.from_str("fetchai/local:0.1.0")
        cls.connection_name = cls.connection_id.name
        cls.connection_author = cls.connection_id.author
        cls.patch = mock.patch.object(aea.cli.common.logger, "error")
        cls.mocked_logger_error = cls.patch.__enter__()
        cls.cwd = os.getcwd()
        cls.t = tempfile.mkdtemp()
        # copy the 'packages' directory in the parent of the agent folder.
        shutil.copytree(Path(CUR_PATH, "..", "packages"), Path(cls.t, "packages"))

        os.chdir(cls.t)
        result = cls.runner.invoke(cli, [*CLI_LOG_OPTION, "init", "--author", AUTHOR])
        assert result.exit_code == 0

        result = cls.runner.invoke(
            cli, [*CLI_LOG_OPTION, "create", cls.agent_name], standalone_mode=False
        )
        assert result.exit_code == 0
        os.chdir(Path(cls.t, cls.agent_name))
        result = cls.runner.invoke(
            cli,
            [*CLI_LOG_OPTION, "add", "connection", str(cls.connection_id)],
            standalone_mode=False,
        )
        assert result.exit_code == 0
        cls.connection_configuration_path = Path(
            cls.t,
            cls.agent_name,
            "vendor",
            cls.connection_author,
            "connections",
            cls.connection_name,
            DEFAULT_CONNECTION_CONFIG_FILE,
        )
        cls.connection_configuration_path.unlink()
        cls.relative_connection_configuration_path = cls.connection_configuration_path.relative_to(
            Path(cls.t, cls.agent_name)
        )

        try:
            cli.main(
                [
                    "--skip-consistency-check",
                    *CLI_LOG_OPTION,
                    "run",
                    "--connections",
                    str(cls.connection_id),
                ]
            )
        except SystemExit as e:
            cls.exit_code = e.code

    def test_exit_code_equal_to_1(self):
        """Assert that the exit code is equal to 1 (i.e. catchall for general errors)."""
        assert self.exit_code == 1

    def test_log_error_message(self):
        """Test that the log error message is fixed."""
        s = "Connection configuration not found: {}".format(
            self.relative_connection_configuration_path
        )
        self.mocked_logger_error.assert_called_once_with(s)

    @classmethod
    def teardown_class(cls):
        """Tear the test down."""
        cls.patch.__exit__()
        os.chdir(cls.cwd)
        try:
            shutil.rmtree(cls.t)
        except (OSError, IOError):
            pass


class TestRunFailsWhenConnectionNotComplete:
    """Test that the command 'aea run --connections' fails when the connection.py module is missing."""

    @classmethod
    def setup_class(cls):
        """Set the test up."""
        cls.runner = CliRunner()
        cls.agent_name = "myagent"
        cls.connection_id = PublicId.from_str("fetchai/local:0.1.0")
        cls.connection_author = cls.connection_id.author
        cls.connection_name = cls.connection_id.name
        cls.patch = mock.patch.object(aea.cli.common.logger, "error")
        cls.mocked_logger_error = cls.patch.__enter__()
        cls.cwd = os.getcwd()
        cls.t = tempfile.mkdtemp()
        # copy the 'packages' directory in the parent of the agent folder.
        shutil.copytree(Path(CUR_PATH, "..", "packages"), Path(cls.t, "packages"))

        os.chdir(cls.t)
        result = cls.runner.invoke(cli, [*CLI_LOG_OPTION, "init", "--author", AUTHOR])
        assert result.exit_code == 0

        result = cls.runner.invoke(
            cli, [*CLI_LOG_OPTION, "create", cls.agent_name], standalone_mode=False
        )
        assert result.exit_code == 0
        os.chdir(Path(cls.t, cls.agent_name))
        result = cls.runner.invoke(
            cli,
            [*CLI_LOG_OPTION, "add", "connection", str(cls.connection_id)],
            standalone_mode=False,
        )
        assert result.exit_code == 0
        connection_module_path = Path(
            cls.t,
            cls.agent_name,
            "vendor",
            "fetchai",
            "connections",
            cls.connection_name,
            "connection.py",
        )
        connection_module_path.unlink()
        cls.relative_connection_module_path = connection_module_path.relative_to(
            Path(cls.t, cls.agent_name)
        )

        try:
            cli.main(
                [
                    "--skip-consistency-check",
                    *CLI_LOG_OPTION,
                    "run",
                    "--connections",
                    str(cls.connection_id),
                ]
            )
        except SystemExit as e:
            cls.exit_code = e.code

    def test_exit_code_equal_to_1(self):
        """Assert that the exit code is equal to 1 (i.e. catchall for general errors)."""
        assert self.exit_code == 1

    def test_log_error_message(self):
        """Test that the log error message is fixed."""
        s = "Connection module '{}' not found.".format(
            self.relative_connection_module_path
        )
        self.mocked_logger_error.assert_called_once_with(s)

    @classmethod
    def teardown_class(cls):
        """Tear the test down."""
        cls.patch.__exit__()
        os.chdir(cls.cwd)
        try:
            shutil.rmtree(cls.t)
        except (OSError, IOError):
            pass


class TestRunFailsWhenConnectionClassNotPresent:
    """Test that the command 'aea run --connections' fails when the connection class is missing in connection.py."""

    @classmethod
    def setup_class(cls):
        """Set the test up."""
        cls.runner = CliRunner()
        cls.agent_name = "myagent"
        cls.connection_id = "fetchai/local:0.1.0"
        cls.connection_name = "local"
        cls.patch = mock.patch.object(aea.cli.common.logger, "error")
        cls.mocked_logger_error = cls.patch.__enter__()
        cls.cwd = os.getcwd()
        cls.t = tempfile.mkdtemp()
        # copy the 'packages' directory in the parent of the agent folder.
        shutil.copytree(Path(CUR_PATH, "..", "packages"), Path(cls.t, "packages"))

        os.chdir(cls.t)
        result = cls.runner.invoke(cli, [*CLI_LOG_OPTION, "init", "--author", AUTHOR])
        assert result.exit_code == 0

        result = cls.runner.invoke(
            cli, [*CLI_LOG_OPTION, "create", cls.agent_name], standalone_mode=False
        )
        assert result.exit_code == 0
        os.chdir(Path(cls.t, cls.agent_name))
        result = cls.runner.invoke(
            cli,
            [*CLI_LOG_OPTION, "add", "connection", cls.connection_id],
            standalone_mode=False,
        )
        assert result.exit_code == 0
        Path(
            cls.t,
            cls.agent_name,
            "vendor",
            "fetchai",
            "connections",
            cls.connection_name,
            "connection.py",
        ).write_text("")

        try:
            cli.main(
                [
                    "--skip-consistency-check",
                    *CLI_LOG_OPTION,
                    "run",
                    "--connections",
                    cls.connection_id,
                ]
            )
        except SystemExit as e:
            cls.exit_code = e.code

    def test_exit_code_equal_to_1(self):
        """Assert that the exit code is equal to 1 (i.e. catchall for general errors)."""
        assert self.exit_code == 1

    def test_log_error_message(self):
        """Test that the log error message is fixed."""
        s = "Connection class '{}' not found.".format("OEFLocalConnection")
        self.mocked_logger_error.assert_called_once_with(s)

    @classmethod
    def teardown_class(cls):
        """Tear the test down."""
        cls.patch.__exit__()
        os.chdir(cls.cwd)
        try:
            shutil.rmtree(cls.t)
        except (OSError, IOError):
            pass


class TestRunFailsWhenProtocolConfigFileNotFound:
    """Test that the command 'aea run' fails when a protocol configuration file is not found."""

    @classmethod
    def setup_class(cls):
        """Set the test up."""
        cls.runner = CliRunner()
        cls.agent_name = "myagent"
        cls.connection_id = "fetchai/stub:0.1.0"
        cls.connection_name = "local"
        cls.patch = mock.patch.object(aea.cli.common.logger, "error")
        cls.mocked_logger_error = cls.patch.__enter__()
        cls.cwd = os.getcwd()
        cls.t = tempfile.mkdtemp()
        # copy the 'packages' directory in the parent of the agent folder.
        shutil.copytree(Path(CUR_PATH, "..", "packages"), Path(cls.t, "packages"))

        os.chdir(cls.t)
        result = cls.runner.invoke(cli, [*CLI_LOG_OPTION, "init", "--author", AUTHOR])
        assert result.exit_code == 0

        result = cls.runner.invoke(
            cli, [*CLI_LOG_OPTION, "create", cls.agent_name], standalone_mode=False
        )
        assert result.exit_code == 0
        os.chdir(Path(cls.t, cls.agent_name))

        configuration_file_path = Path(
            cls.t,
            cls.agent_name,
            "vendor",
            "fetchai",
            "protocols",
            "default",
            "protocol.yaml",
<<<<<<< HEAD
=======
        ).unlink()

        try:
            cli.main(
                [
                    "--skip-consistency-check",
                    *CLI_LOG_OPTION,
                    "run",
                    "--connections",
                    cls.connection_id,
                ]
            )
        except SystemExit as e:
            cls.exit_code = e.code

    def test_exit_code_equal_to_1(self):
        """Assert that the exit code is equal to 1 (i.e. catchall for general errors)."""
        assert self.exit_code == 1

    def test_log_error_message(self):
        """Test that the log error message is fixed."""
        s = "Protocol configuration file for protocol {} not found.".format("default")
        self.mocked_logger_error.assert_called_once_with(s)

    @classmethod
    def teardown_class(cls):
        """Tear the test down."""
        cls.patch.__exit__()
        os.chdir(cls.cwd)
        try:
            shutil.rmtree(cls.t)
        except (OSError, IOError):
            pass


class TestRunFailsWhenProtocolNotComplete:
    """Test that the command 'aea run' fails when a protocol directory is not complete."""

    @classmethod
    def setup_class(cls):
        """Set the test up."""
        cls.runner = CliRunner()
        cls.agent_name = "myagent"
        cls.connection_id = "fetchai/local:0.1.0"
        cls.connection_name = "local"
        cls.patch = mock.patch.object(aea.cli.common.logger, "error")
        cls.mocked_logger_error = cls.patch.__enter__()
        cls.cwd = os.getcwd()
        cls.t = tempfile.mkdtemp()
        # copy the 'packages' directory in the parent of the agent folder.
        shutil.copytree(Path(CUR_PATH, "..", "packages"), Path(cls.t, "packages"))

        os.chdir(cls.t)
        result = cls.runner.invoke(cli, [*CLI_LOG_OPTION, "init", "--author", AUTHOR])
        assert result.exit_code == 0

        result = cls.runner.invoke(
            cli, [*CLI_LOG_OPTION, "create", cls.agent_name], standalone_mode=False
>>>>>>> d40cdc5f
        )
        configuration_file_path.unlink()
        cls.relative_configuration_file_path = configuration_file_path.relative_to(
            Path(cls.t, cls.agent_name)
        )

        try:
<<<<<<< HEAD
            cli.main([*CLI_LOG_OPTION, "run"])
=======
            cli.main(
                [
                    "--skip-consistency-check",
                    *CLI_LOG_OPTION,
                    "run",
                    "--connections",
                    cls.connection_id,
                ]
            )
>>>>>>> d40cdc5f
        except SystemExit as e:
            cls.exit_code = e.code

    def test_exit_code_equal_to_1(self):
        """Assert that the exit code is equal to 1 (i.e. catchall for general errors)."""
        assert self.exit_code == 1

    def test_log_error_message(self):
        """Test that the log error message is fixed."""
        s = "Protocol configuration not found: {}".format(
            self.relative_configuration_file_path
        )
        self.mocked_logger_error.assert_called_once_with(s)

    @classmethod
    def teardown_class(cls):
        """Tear the test down."""
        cls.patch.__exit__()
        os.chdir(cls.cwd)
        try:
            shutil.rmtree(cls.t)
        except (OSError, IOError):
            pass<|MERGE_RESOLUTION|>--- conflicted
+++ resolved
@@ -1250,9 +1250,12 @@
             "protocols",
             "default",
             "protocol.yaml",
-<<<<<<< HEAD
-=======
-        ).unlink()
+        )
+
+        configuration_file_path.unlink()
+        cls.relative_configuration_file_path = configuration_file_path.relative_to(
+            Path(cls.t, cls.agent_name)
+        )
 
         try:
             cli.main(
@@ -1273,7 +1276,9 @@
 
     def test_log_error_message(self):
         """Test that the log error message is fixed."""
-        s = "Protocol configuration file for protocol {} not found.".format("default")
+        s = "Protocol configuration not found: {}".format(
+            self.relative_configuration_file_path
+        )
         self.mocked_logger_error.assert_called_once_with(s)
 
     @classmethod
@@ -1287,70 +1292,60 @@
             pass
 
 
-class TestRunFailsWhenProtocolNotComplete:
-    """Test that the command 'aea run' fails when a protocol directory is not complete."""
-
-    @classmethod
-    def setup_class(cls):
-        """Set the test up."""
-        cls.runner = CliRunner()
-        cls.agent_name = "myagent"
-        cls.connection_id = "fetchai/local:0.1.0"
-        cls.connection_name = "local"
-        cls.patch = mock.patch.object(aea.cli.common.logger, "error")
-        cls.mocked_logger_error = cls.patch.__enter__()
-        cls.cwd = os.getcwd()
-        cls.t = tempfile.mkdtemp()
-        # copy the 'packages' directory in the parent of the agent folder.
-        shutil.copytree(Path(CUR_PATH, "..", "packages"), Path(cls.t, "packages"))
-
-        os.chdir(cls.t)
-        result = cls.runner.invoke(cli, [*CLI_LOG_OPTION, "init", "--author", AUTHOR])
-        assert result.exit_code == 0
-
-        result = cls.runner.invoke(
-            cli, [*CLI_LOG_OPTION, "create", cls.agent_name], standalone_mode=False
->>>>>>> d40cdc5f
-        )
-        configuration_file_path.unlink()
-        cls.relative_configuration_file_path = configuration_file_path.relative_to(
-            Path(cls.t, cls.agent_name)
-        )
-
-        try:
-<<<<<<< HEAD
-            cli.main([*CLI_LOG_OPTION, "run"])
-=======
-            cli.main(
-                [
-                    "--skip-consistency-check",
-                    *CLI_LOG_OPTION,
-                    "run",
-                    "--connections",
-                    cls.connection_id,
-                ]
-            )
->>>>>>> d40cdc5f
-        except SystemExit as e:
-            cls.exit_code = e.code
-
-    def test_exit_code_equal_to_1(self):
-        """Assert that the exit code is equal to 1 (i.e. catchall for general errors)."""
-        assert self.exit_code == 1
-
-    def test_log_error_message(self):
-        """Test that the log error message is fixed."""
-        s = "Protocol configuration not found: {}".format(
-            self.relative_configuration_file_path
-        )
-        self.mocked_logger_error.assert_called_once_with(s)
-
-    @classmethod
-    def teardown_class(cls):
-        """Tear the test down."""
-        cls.patch.__exit__()
-        os.chdir(cls.cwd)
-        try:
-            shutil.rmtree(cls.t)
-        except (OSError, IOError):
-            pass+# class TestRunFailsWhenProtocolNotComplete:
+#     """Test that the command 'aea run' fails when a protocol directory is not complete."""
+#
+#     @classmethod
+#     def setup_class(cls):
+#         """Set the test up."""
+#         cls.runner = CliRunner()
+#         cls.agent_name = "myagent"
+#         cls.connection_id = "fetchai/local:0.1.0"
+#         cls.connection_name = "local"
+#         cls.patch = mock.patch.object(aea.cli.common.logger, "error")
+#         cls.mocked_logger_error = cls.patch.__enter__()
+#         cls.cwd = os.getcwd()
+#         cls.t = tempfile.mkdtemp()
+#         # copy the 'packages' directory in the parent of the agent folder.
+#         shutil.copytree(Path(CUR_PATH, "..", "packages"), Path(cls.t, "packages"))
+#
+#         os.chdir(cls.t)
+#         result = cls.runner.invoke(cli, [*CLI_LOG_OPTION, "init", "--author", AUTHOR])
+#         assert result.exit_code == 0
+#
+#         result = cls.runner.invoke(
+#             cli, [*CLI_LOG_OPTION, "create", cls.agent_name], standalone_mode=False
+#
+#         try:
+#             cli.main(
+#                 [
+#                     "--skip-consistency-check",
+#                     *CLI_LOG_OPTION,
+#                     "run",
+#                     "--connections",
+#                     cls.connection_id,
+#                 ]
+#             )
+#         except SystemExit as e:
+#             cls.exit_code = e.code
+#
+#     def test_exit_code_equal_to_1(self):
+#         """Assert that the exit code is equal to 1 (i.e. catchall for general errors)."""
+#         assert self.exit_code == 1
+#
+#     def test_log_error_message(self):
+#         """Test that the log error message is fixed."""
+#         s = "Protocol configuration not found: {}".format(
+#             self.relative_configuration_file_path
+#         )
+#         self.mocked_logger_error.assert_called_once_with(s)
+#
+#     @classmethod
+#     def teardown_class(cls):
+#         """Tear the test down."""
+#         cls.patch.__exit__()
+#         os.chdir(cls.cwd)
+#         try:
+#             shutil.rmtree(cls.t)
+#         except (OSError, IOError):
+#             pass