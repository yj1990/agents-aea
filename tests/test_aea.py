# -*- coding: utf-8 -*-
# ------------------------------------------------------------------------------
#
#   Copyright 2018-2019 Fetch.AI Limited
#
#   Licensed under the Apache License, Version 2.0 (the "License");
#   you may not use this file except in compliance with the License.
#   You may obtain a copy of the License at
#
#       http://www.apache.org/licenses/LICENSE-2.0
#
#   Unless required by applicable law or agreed to in writing, software
#   distributed under the License is distributed on an "AS IS" BASIS,
#   WITHOUT WARRANTIES OR CONDITIONS OF ANY KIND, either express or implied.
#   See the License for the specific language governing permissions and
#   limitations under the License.
#
# ------------------------------------------------------------------------------
"""This module contains the tests for aea/aea.py."""

import os
import tempfile
import time
from pathlib import Path
from threading import Thread

import pytest

import yaml

from aea import AEA_DIR
from aea.aea import AEA
from aea.configurations.base import ProtocolConfig, PublicId
from aea.connections.stub.connection import StubConnection
from aea.crypto.default import DEFAULT
from aea.crypto.ledger_apis import LedgerApis
from aea.crypto.wallet import Wallet
from aea.mail.base import Envelope
from aea.protocols.base import Protocol
from aea.protocols.default.message import DefaultMessage
from aea.protocols.default.serialization import DefaultSerializer
from aea.registries.base import Resources
from aea.skills.base import Skill

from packages.fetchai.connections.local.connection import LocalNode, OEFLocalConnection
from packages.fetchai.protocols.fipa.message import FIPAMessage
from packages.fetchai.protocols.fipa.serialization import FIPASerializer

from .conftest import (
    CUR_PATH,
    DUMMY_SKILL_PUBLIC_ID,
    LOCAL_CONNECTION_PUBLIC_ID,
    UNKNOWN_PROTOCOL_PUBLIC_ID,
)
<<<<<<< HEAD
from .data.dummy_aea.skills.dummy.tasks import DummyTask  # type: ignore
=======
from .data.dummy_skill.behaviours import DummyBehaviour  # type: ignore
>>>>>>> 46388c5c


def test_initialise_aea():
    """Tests the initialisation of the AEA."""
    node = LocalNode()
    address_1 = "address"
    connections1 = [
        OEFLocalConnection(
            address_1, node, connection_id=OEFLocalConnection.connection_id
        )
    ]
    private_key_pem_path = os.path.join(CUR_PATH, "data", "priv.pem")
    wallet = Wallet({"default": private_key_pem_path})
    ledger_apis = LedgerApis({}, "default")
    my_AEA = AEA(
        "Agent0",
        connections1,
        wallet,
        ledger_apis,
        resources=Resources(str(Path(CUR_PATH, "aea"))),
    )
    assert my_AEA.context == my_AEA._context, "Cannot access the Agent's Context"
    assert (
        not my_AEA.context.connection_status.is_connected
    ), "AEA should not be connected."
    my_AEA.setup()
    assert my_AEA.resources is not None, "Resources must not be None after setup"
    my_AEA.resources = Resources(str(Path(CUR_PATH, "aea")))
    assert my_AEA.resources is not None, "Resources must not be None after set"
    assert (
        my_AEA.context.shared_state is not None
    ), "Shared state must not be None after set"
    assert (
        my_AEA.context.public_key is not None
    ), "Public key must not be None after set."
    my_AEA.stop()


def test_act():
    """Tests the act function of the AEA."""
    with LocalNode() as node:
        agent_name = "MyAgent"
        private_key_pem_path = os.path.join(CUR_PATH, "data", "priv.pem")
        wallet = Wallet({"default": private_key_pem_path})
        ledger_apis = LedgerApis({}, "default")
        address = wallet.addresses["default"]
        connections = [
            OEFLocalConnection(address, node, connection_id=LOCAL_CONNECTION_PUBLIC_ID)
        ]
        resources = Resources(str(Path(CUR_PATH, "data", "dummy_aea")))

        agent = AEA(
            agent_name, connections, wallet, ledger_apis, resources, programmatic=False
        )
        t = Thread(target=agent.start)
        try:
            t.start()
            time.sleep(1.0)

            behaviour = agent.resources.behaviour_registry.fetch(
                (DUMMY_SKILL_PUBLIC_ID, "dummy")
            )
            assert behaviour.nb_act_called > 0, "Act() wasn't called"
        finally:
            agent.stop()
            t.join()


def test_react():
    """Tests income messages."""
    with LocalNode() as node:
        agent_name = "MyAgent"
        private_key_pem_path = os.path.join(CUR_PATH, "data", "priv.pem")
        wallet = Wallet({"default": private_key_pem_path})
        ledger_apis = LedgerApis({}, "default")
        address = wallet.addresses["default"]
        connection = OEFLocalConnection(
            address, node, connection_id=LOCAL_CONNECTION_PUBLIC_ID
        )
        connections = [connection]
        resources = Resources(str(Path(CUR_PATH, "data", "dummy_aea")))

        msg = DefaultMessage(type=DefaultMessage.Type.BYTES, content=b"hello")
        msg.counterparty = address
        message_bytes = DefaultSerializer().encode(msg)

        envelope = Envelope(
            to=address,
            sender=address,
            protocol_id=DefaultMessage.protocol_id,
            message=message_bytes,
        )

        agent = AEA(
            agent_name, connections, wallet, ledger_apis, resources, programmatic=False
        )
        t = Thread(target=agent.start)
        try:
            t.start()
            time.sleep(1.0)
            agent.outbox.put(envelope)
            time.sleep(2.0)
            default_protocol_public_id = DefaultMessage.protocol_id
            dummy_skill_public_id = DUMMY_SKILL_PUBLIC_ID
            handler = agent.resources.handler_registry.fetch_by_protocol_and_skill(
                default_protocol_public_id, dummy_skill_public_id
            )
            assert handler is not None, "Handler is not set."
            assert (
                msg in handler.handled_messages
            ), "The message is not inside the handled_messages."
        except Exception:
            raise
        finally:
            agent.stop()
            t.join()


@pytest.mark.asyncio
async def test_handle():
    """Tests handle method of an agent."""
    with LocalNode() as node:
        agent_name = "MyAgent"
        private_key_pem_path = os.path.join(CUR_PATH, "data", "priv.pem")
        wallet = Wallet({"default": private_key_pem_path})
        ledger_apis = LedgerApis({}, "default")
        address = wallet.addresses["default"]
        connection = OEFLocalConnection(
            address, node, connection_id=DUMMY_SKILL_PUBLIC_ID
        )
        connections = [connection]
        resources = Resources(str(Path(CUR_PATH, "data", "dummy_aea")))

        msg = DefaultMessage(type=DefaultMessage.Type.BYTES, content=b"hello")
        msg.counterparty = agent_name
        message_bytes = DefaultSerializer().encode(msg)

        envelope = Envelope(
            to=address,
            sender=address,
            protocol_id=UNKNOWN_PROTOCOL_PUBLIC_ID,
            message=message_bytes,
        )

        agent = AEA(
            agent_name, connections, wallet, ledger_apis, resources, programmatic=False
        )
        t = Thread(target=agent.start)
        try:
            t.start()
            time.sleep(2.0)
            dummy_skill = agent.resources.get_skill(DUMMY_SKILL_PUBLIC_ID)
            dummy_handler = dummy_skill.handlers["dummy"]

            expected_envelope = envelope
            agent.outbox.put(expected_envelope)
            time.sleep(2.0)
            assert len(dummy_handler.handled_messages) == 1

            #   DECODING ERROR
            msg = "hello".encode("utf-8")
            envelope = Envelope(
                to=address,
                sender=address,
                protocol_id=DefaultMessage.protocol_id,
                message=msg,
            )
            expected_envelope = envelope
            agent.outbox.put(expected_envelope)
            time.sleep(2.0)
            assert len(dummy_handler.handled_messages) == 2

            #   UNSUPPORTED SKILL
            msg = FIPASerializer().encode(
                FIPAMessage(
                    performative=FIPAMessage.Performative.ACCEPT,
                    message_id=0,
                    dialogue_reference=(str(0), ""),
                    target=1,
                )
            )
            envelope = Envelope(
                to=address,
                sender=address,
                protocol_id=FIPAMessage.protocol_id,
                message=msg,
            )
            expected_envelope = envelope
            agent.outbox.put(expected_envelope)
            time.sleep(2.0)
            assert len(dummy_handler.handled_messages) == 3

        finally:
            agent.stop()
            t.join()


class TestInitializeAEAProgrammaticallyFromResourcesDir:
    """Test that we can initialize the agent by providing the resource object loaded from dir."""

    @classmethod
    def setup_class(cls):
        """Set the test up."""
        cls.node = LocalNode()
        cls.node.start()
        cls.agent_name = "MyAgent"
        cls.private_key_pem_path = os.path.join(CUR_PATH, "data", "priv.pem")
        cls.wallet = Wallet({DEFAULT: cls.private_key_pem_path})
        cls.ledger_apis = LedgerApis({}, DEFAULT)
        cls.connection = OEFLocalConnection(
            cls.agent_name, cls.node, connection_id=LOCAL_CONNECTION_PUBLIC_ID,
        )
        cls.connections = [cls.connection]

        cls.resources = Resources(os.path.join(CUR_PATH, "data", "dummy_aea"))
        cls.aea = AEA(
            cls.agent_name,
            cls.connections,
            cls.wallet,
            cls.ledger_apis,
            cls.resources,
            programmatic=False,
        )

        cls.expected_message = DefaultMessage(
            type=DefaultMessage.Type.BYTES, content=b"hello"
        )
        cls.expected_message.counterparty = cls.agent_name
        envelope = Envelope(
            to=cls.agent_name,
            sender=cls.agent_name,
            protocol_id=DefaultMessage.protocol_id,
            message=DefaultSerializer().encode(cls.expected_message),
        )

        cls.t = Thread(target=cls.aea.start)
        cls.t.start()

        time.sleep(0.5)
        cls.aea.outbox.put(envelope)
        time.sleep(0.5)

    def test_initialize_aea_programmatically(self):
        """Test that we can initialize an AEA programmatically."""
        dummy_skill_id = DUMMY_SKILL_PUBLIC_ID
        dummy_behaviour_name = "dummy"
        dummy_behaviour = self.aea.resources.behaviour_registry.fetch(
            (dummy_skill_id, dummy_behaviour_name)
        )
        assert dummy_behaviour is not None
        assert dummy_behaviour.nb_act_called > 0

        # TODO the previous code caused an error:
        #      _pickle.PicklingError: Can't pickle <class 'tasks.DummyTask'>: import of module 'tasks' failed
        dummy_task = DummyTask()
        task_id = self.aea.task_manager.enqueue_task(dummy_task)
        async_result = self.aea.task_manager.get_task_result(task_id)
        expected_dummy_task = async_result.get(2.0)
        assert expected_dummy_task.nb_execute_called > 0

        dummy_handler = self.aea.resources.handler_registry.fetch_by_protocol_and_skill(
            DefaultMessage.protocol_id, dummy_skill_id
        )
        dummy_handler_alt = self.aea.resources.handler_registry.fetch(
            (dummy_skill_id, "dummy")
        )
        assert dummy_handler == dummy_handler_alt
        assert dummy_handler is not None
        assert len(dummy_handler.handled_messages) == 1
        assert dummy_handler.handled_messages[0] == self.expected_message

    @classmethod
    def teardown_class(cls):
        """Tear the test down."""
        cls.aea.stop()
        cls.t.join()
        cls.node.stop()


class TestInitializeAEAProgrammaticallyBuildResources:
    """Test that we can initialize the agent by building the resource object."""

    @classmethod
    def setup_class(cls):
        """Set the test up."""
        cls.node = LocalNode()
        cls.node.start()
        cls.agent_name = "MyAgent"
        cls.private_key_pem_path = os.path.join(CUR_PATH, "data", "priv.pem")
        cls.wallet = Wallet({"default": cls.private_key_pem_path})
        cls.ledger_apis = LedgerApis({}, "default")
        cls.connection = OEFLocalConnection(
            cls.agent_name, cls.node, connection_id=LOCAL_CONNECTION_PUBLIC_ID
        )
        cls.connections = [cls.connection]

        cls.temp = tempfile.mkdtemp(prefix="test_aea_resources")
        cls.resources = Resources(cls.temp)
        cls.aea = AEA(
            cls.agent_name,
            cls.connections,
            cls.wallet,
            cls.ledger_apis,
            resources=cls.resources,
        )

        default_protocol_id = DefaultMessage.protocol_id

        cls.default_protocol_configuration = ProtocolConfig.from_json(
            yaml.safe_load(open(Path(AEA_DIR, "protocols", "default", "protocol.yaml")))
        )
        cls.default_protocol = Protocol(
            default_protocol_id, DefaultSerializer(), cls.default_protocol_configuration
        )
        cls.resources.protocol_registry.register(
            default_protocol_id, cls.default_protocol
        )

        cls.error_skill = Skill.from_dir(
            Path(AEA_DIR, "skills", "error"), cls.aea.context
        )
        cls.dummy_skill = Skill.from_dir(
            Path(CUR_PATH, "data", "dummy_skill"), cls.aea.context
        )
        cls.resources.add_skill(cls.dummy_skill)
        cls.resources.add_skill(cls.error_skill)

        cls.expected_message = DefaultMessage(
            type=DefaultMessage.Type.BYTES, content=b"hello"
        )
        cls.expected_message.counterparty = cls.agent_name

        cls.t = Thread(target=cls.aea.start)
        cls.t.start()
        time.sleep(0.5)

        cls.aea.outbox.put(
            Envelope(
                to=cls.agent_name,
                sender=cls.agent_name,
                protocol_id=default_protocol_id,
                message=DefaultSerializer().encode(cls.expected_message),
            )
        )

    def test_initialize_aea_programmatically(self):
        """Test that we can initialize an AEA programmatically."""
        time.sleep(0.5)

        dummy_skill_id = DUMMY_SKILL_PUBLIC_ID
        dummy_behaviour_name = "dummy"
        dummy_behaviour = self.aea.resources.behaviour_registry.fetch(
            (dummy_skill_id, dummy_behaviour_name)
        )
        assert dummy_behaviour is not None
        assert dummy_behaviour.nb_act_called > 0

        dummy_task = DummyTask()
        task_id = self.aea.task_manager.enqueue_task(dummy_task)
        async_result = self.aea.task_manager.get_task_result(task_id)
        expected_dummy_task = async_result.get(2.0)
        assert expected_dummy_task.nb_execute_called > 0

        dummy_handler_name = "dummy"
        dummy_handler = self.aea.resources.handler_registry.fetch(
            (dummy_skill_id, dummy_handler_name)
        )
        dummy_handler_alt = self.aea.resources.handler_registry.fetch_by_protocol_and_skill(
            DefaultMessage.protocol_id, dummy_skill_id
        )
        assert dummy_handler == dummy_handler_alt
        assert dummy_handler is not None
        assert len(dummy_handler.handled_messages) == 1
        assert dummy_handler.handled_messages[0] == self.expected_message

    @classmethod
    def teardown_class(cls):
        """Tear the test down."""
        cls.aea.stop()
        cls.t.join()
        cls.node.stop()
        Path(cls.temp).rmdir()


class TestAddBehaviourDynamically:
    """Test that we can add a behaviour dynamically."""

    @classmethod
    def setup_class(cls):
        """Set the test up."""
        agent_name = "MyAgent"
        private_key_pem_path = os.path.join(CUR_PATH, "data", "priv.pem")
        wallet = Wallet({"default": private_key_pem_path})
        ledger_apis = LedgerApis({}, "default")
        resources = Resources(str(Path(CUR_PATH, "data", "dummy_aea")))

        input_file = tempfile.mktemp()
        output_file = tempfile.mktemp()
        cls.agent = AEA(
            agent_name,
            [StubConnection(input_file, output_file)],
            wallet,
            ledger_apis,
            resources,
            programmatic=False,
        )

        cls.t = Thread(target=cls.agent.start)
        cls.t.start()
        time.sleep(1.0)

    def test_add_behaviour_dynamically(self):
        """Test the dynamic registration of a behaviour."""
        dummy_skill_id = PublicId("dummy_author", "dummy", "0.1.0")
        dummy_skill = self.agent.resources.get_skill(dummy_skill_id)
        assert dummy_skill is not None
        new_behaviour = DummyBehaviour(
            name="dummy2", skill_context=dummy_skill.skill_context
        )
        dummy_skill.skill_context.new_behaviours.put(new_behaviour)
        time.sleep(1.0)
        assert new_behaviour.nb_act_called > 0
        assert (
            len(self.agent.resources.behaviour_registry.fetch_by_skill(dummy_skill_id))
            == 2
        )

    @classmethod
    def teardown_class(cls):
        """Tear the class down."""
        cls.agent.stop()
        cls.t.join()<|MERGE_RESOLUTION|>--- conflicted
+++ resolved
@@ -52,11 +52,8 @@
     LOCAL_CONNECTION_PUBLIC_ID,
     UNKNOWN_PROTOCOL_PUBLIC_ID,
 )
-<<<<<<< HEAD
 from .data.dummy_aea.skills.dummy.tasks import DummyTask  # type: ignore
-=======
 from .data.dummy_skill.behaviours import DummyBehaviour  # type: ignore
->>>>>>> 46388c5c
 
 
 def test_initialise_aea():
