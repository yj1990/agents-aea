# -*- coding: utf-8 -*-
# ------------------------------------------------------------------------------
#
#   Copyright 2018-2019 Fetch.AI Limited
#
#   Licensed under the Apache License, Version 2.0 (the "License");
#   you may not use this file except in compliance with the License.
#   You may obtain a copy of the License at
#
#       http://www.apache.org/licenses/LICENSE-2.0
#
#   Unless required by applicable law or agreed to in writing, software
#   distributed under the License is distributed on an "AS IS" BASIS,
#   WITHOUT WARRANTIES OR CONDITIONS OF ANY KIND, either express or implied.
#   See the License for the specific language governing permissions and
#   limitations under the License.
#
# ------------------------------------------------------------------------------

"""This test module contains the tests for the `aea gui` sub-commands."""
import json
import shutil
import sys
import time
import unittest.mock
from pathlib import Path

import pytest

import aea
from aea.configurations.constants import DEFAULT_CONNECTION

from .test_base import TempCWD, create_app
from ..conftest import CUR_PATH, skip_test_windows


<<<<<<< HEAD
@pytest.mark.unstable
=======
@skip_test_windows()
>>>>>>> 13873ba3
def test_create_and_run_agent():
    """Test for running and agent, reading TTY and errors."""
    # Set up a temporary current working directory in which to make agents
    with TempCWD() as temp_cwd:
        app = create_app()

        # copy the 'packages' directory in the parent of the agent folder.
        shutil.copytree(
            Path(CUR_PATH, "..", "packages"), Path(temp_cwd.temp_dir, "packages")
        )

        agent_id = "test_agent"

        # Make an agent
        response_create = app.post(
            "api/agent", content_type="application/json", data=json.dumps(agent_id)
        )
        assert response_create.status_code == 201
        data = json.loads(response_create.get_data(as_text=True))
        assert data == agent_id

        # Add the local connection
        response_add = app.post(
            "api/agent/" + agent_id + "/connection",
            content_type="application/json",
            data=json.dumps("fetchai/local:0.1.0"),
        )
        assert response_add.status_code == 201

        # Get the running status before we have run it
        response_status = app.get(
            "api/agent/" + agent_id + "/run",
            data=None,
            content_type="application/json",
        )
        assert response_status.status_code == 200
        data = json.loads(response_status.get_data(as_text=True))
        assert "NOT_STARTED" in data["status"]

        # run the agent with a non existent connection
        response_run = app.post(
            "api/agent/" + agent_id + "/run",
            content_type="application/json",
            data=json.dumps("author/non-existent-connection:0.1.0"),
        )
        assert response_run.status_code == 400

        # run the agent with default connection - should be something in the error output?
        response_run = app.post(
            "api/agent/" + agent_id + "/run",
            content_type="application/json",
            data=json.dumps(""),
        )
        assert response_run.status_code == 201
        time.sleep(2)

        # Stop the agent running
        response_stop = app.delete(
            "api/agent/" + agent_id + "/run",
            data=None,
            content_type="application/json",
        )
        assert response_stop.status_code == 200
        time.sleep(2)

        # run the agent with stub connection (as no OEF node is running)
        response_run = app.post(
            "api/agent/" + agent_id + "/run",
            content_type="application/json",
            data=json.dumps(str(DEFAULT_CONNECTION)),
        )
        assert response_run.status_code == 201

        time.sleep(2)

        # Try running it again (this should fail)
        response_run = app.post(
            "api/agent/" + agent_id + "/run",
            content_type="application/json",
            data=json.dumps(str(DEFAULT_CONNECTION)),
        )
        assert response_run.status_code == 400

        # Get the running status
        response_status = app.get(
            "api/agent/" + agent_id + "/run",
            data=None,
            content_type="application/json",
        )
        assert response_status.status_code == 200
        data = json.loads(response_status.get_data(as_text=True))

        assert data["error"] == ""
        assert "RUNNING" in data["status"]

        # Create a stop agent function that behaves as if the agent had stopped itself
        def _stop_agent_override(loc_agent_id: str):
            # Test if we have the process id
            assert loc_agent_id in aea.cli_gui.app_context.agent_processes

            aea.cli_gui.app_context.agent_processes[loc_agent_id].terminate()
            aea.cli_gui.app_context.agent_processes[loc_agent_id].wait()

            return "stop_agent: All fine {}".format(loc_agent_id), 200  # 200 (OK)

        with unittest.mock.patch("aea.cli_gui._stop_agent", _stop_agent_override):
            app.delete(
                "api/agent/" + agent_id + "/run",
                data=None,
                content_type="application/json",
            )
        time.sleep(1)

        # Get the running status
        response_status = app.get(
            "api/agent/" + agent_id + "/run",
            data=None,
            content_type="application/json",
        )
        assert response_status.status_code == 200
        data = json.loads(response_status.get_data(as_text=True))
        assert "process terminate" in data["error"]
        assert "FINISHED" in data["status"]

        # run the agent again (takes a different path through code)
        response_run = app.post(
            "api/agent/" + agent_id + "/run",
            content_type="application/json",
            data=json.dumps(str(DEFAULT_CONNECTION)),
        )
        assert response_run.status_code == 201

        time.sleep(2)

        # Get the running status
        response_status = app.get(
            "api/agent/" + agent_id + "/run",
            data=None,
            content_type="application/json",
        )
        assert response_status.status_code == 200
        data = json.loads(response_status.get_data(as_text=True))

        assert data["error"] == ""
        assert "RUNNING" in data["status"]

        # Stop the agent running
        response_stop = app.delete(
            "api/agent/" + agent_id + "/run",
            data=None,
            content_type="application/json",
        )
        assert response_stop.status_code == 200
        time.sleep(2)

        # Get the running status
        response_status = app.get(
            "api/agent/" + agent_id + "/run",
            data=None,
            content_type="application/json",
        )
        assert response_status.status_code == 200
        data = json.loads(response_status.get_data(as_text=True))

        assert "process terminate" in data["error"]
        assert "NOT_STARTED" in data["status"]

        # Stop a none existent agent running
        response_stop = app.delete(
            "api/agent/" + agent_id + "_NOT" + "/run",
            data=None,
            content_type="application/json",
        )
        assert response_stop.status_code == 400
        time.sleep(2)

        genuine_func = aea.cli_gui._call_aea_async

        def _dummy_call_aea_async(param_list, dir_arg):
            assert param_list[0] == sys.executable
            assert param_list[1] == "-m"
            assert param_list[2] == "aea.cli"
            if param_list[3] == "run":
                return None
            else:
                return genuine_func(param_list, dir_arg)

        # Run when process files (but other call - such as status should not fail)
        with unittest.mock.patch("aea.cli_gui._call_aea_async", _dummy_call_aea_async):
            response_run = app.post(
                "api/agent/" + agent_id + "/run",
                content_type="application/json",
                data=json.dumps(str(DEFAULT_CONNECTION)),
            )
        assert response_run.status_code == 400<|MERGE_RESOLUTION|>--- conflicted
+++ resolved
@@ -34,11 +34,8 @@
 from ..conftest import CUR_PATH, skip_test_windows
 
 
-<<<<<<< HEAD
 @pytest.mark.unstable
-=======
 @skip_test_windows()
->>>>>>> 13873ba3
 def test_create_and_run_agent():
     """Test for running and agent, reading TTY and errors."""
     # Set up a temporary current working directory in which to make agents
