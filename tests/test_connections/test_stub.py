# -*- coding: utf-8 -*-
# ------------------------------------------------------------------------------
#
#   Copyright 2018-2019 Fetch.AI Limited
#
#   Licensed under the Apache License, Version 2.0 (the "License");
#   you may not use this file except in compliance with the License.
#   You may obtain a copy of the License at
#
#       http://www.apache.org/licenses/LICENSE-2.0
#
#   Unless required by applicable law or agreed to in writing, software
#   distributed under the License is distributed on an "AS IS" BASIS,
#   WITHOUT WARRANTIES OR CONDITIONS OF ANY KIND, either express or implied.
#   See the License for the specific language governing permissions and
#   limitations under the License.
#
# ------------------------------------------------------------------------------

"""This test module contains the tests for the stub connection."""
import base64
import shutil
import tempfile
import time
from pathlib import Path

from aea.configurations.base import ConnectionConfig
from aea.connections.stub.connection import StubConnection
from aea.mail.base import MailBox, Envelope
from aea.protocols.default.message import DefaultMessage
from aea.protocols.default.serialization import DefaultSerializer


class TestStubConnection:
    """Test that the stub connection is implemented correctly."""

    @classmethod
    def setup_class(cls):
        """Set the test up."""
        cls.tmpdir = Path(tempfile.mktemp())
        d = cls.tmpdir / "test_stub"
        d.mkdir(parents=True)
        cls.input_file_path = d / "input_file.csv"
        cls.output_file_path = d / "input_file.csv"

        cls.connection = StubConnection(cls.input_file_path, cls.output_file_path)
        cls.mailbox = MailBox([cls.connection])
        cls.mailbox.connect()

    def test_reception(self):
        """Test that the mailbox receives what has been enqueued in the input file."""
        msg = DefaultMessage(type=DefaultMessage.Type.BYTES, content=b"hello")
        expected_envelope = Envelope(to="any", sender="any", protocol_id=DefaultMessage.protocol_id, message=DefaultSerializer().encode(msg))

        encoded_envelope = "{},{},{},{}".format(expected_envelope.to, expected_envelope.sender, expected_envelope.protocol_id, expected_envelope.message.decode("utf-8"))
        encoded_envelope = encoded_envelope.encode("utf-8")
        with open(self.input_file_path, "ab+") as f:
            f.write(encoded_envelope + b"\n")
            f.flush()

        actual_envelope = self.mailbox.inbox.get(block=True, timeout=2.0)
        assert expected_envelope == actual_envelope

    def test_connection_is_established(self):
        """Test the stub connection is established and then bad formatted messages."""
        assert self.connection.connection_status.is_connected
        msg = DefaultMessage(type=DefaultMessage.Type.BYTES, content=b"hello")
        encoded_envelope = "{},{},{},{}".format("any", "any", DefaultMessage.protocol_id, DefaultSerializer().encode(msg).decode("utf-8"))
        encoded_envelope = base64.b64encode(encoded_envelope.encode("utf-8"))
        self.connection._process_line(encoded_envelope)
        assert self.mailbox.inbox.empty(), "The inbox must be empty due to bad encoded message"

<<<<<<< HEAD
=======
    def test_connection_from_config(self):
        """Test loading a connection from config file."""
        stub_con = StubConnection.from_config(public_key="pk", connection_configuration=ConnectionConfig())
        assert not stub_con.connection_status.is_connected

>>>>>>> b88bbb27
    def test_send_message(self):
        """Test that the messages in the outbox are posted on the output file."""
        msg = DefaultMessage(type=DefaultMessage.Type.BYTES, content=b"hello")
        expected_envelope = Envelope(to="any", sender="any", protocol_id=DefaultMessage.protocol_id, message=DefaultSerializer().encode(msg))

        self.mailbox.outbox.put(expected_envelope)
        time.sleep(0.1)

        with open(self.output_file_path, "rb+") as f:
            lines = f.readlines()

        assert len(lines) == 1
        line = lines[0]
        to, sender, protocol_id, message = line.strip().split(b",", maxsplit=3)
        to = to.decode("utf-8")
        sender = sender.decode("utf-8")
        protocol_id = protocol_id.decode("utf-8")

        actual_envelope = Envelope(to=to, sender=sender, protocol_id=protocol_id, message=message)
        assert expected_envelope == actual_envelope

    @classmethod
    def teardown_class(cls):
        """Tear down the test."""
        shutil.rmtree(cls.tmpdir, ignore_errors=True)
        cls.mailbox.disconnect()


def test_connection_from_config():
    """Test loading a connection from config file."""
    tmpdir = Path(tempfile.mktemp())
    d = tmpdir / "test_stub"
    d.mkdir(parents=True)
    input_file_path = d / "input_file.csv"
    output_file_path = d / "input_file.csv"
    stub_con = StubConnection.from_config(public_key="pk", connection_configuration=ConnectionConfig(
        input_file=input_file_path,
        output_file=output_file_path
    ))
    assert not stub_con.is_established
    shutil.rmtree(tmpdir, ignore_errors=True)<|MERGE_RESOLUTION|>--- conflicted
+++ resolved
@@ -70,14 +70,11 @@
         self.connection._process_line(encoded_envelope)
         assert self.mailbox.inbox.empty(), "The inbox must be empty due to bad encoded message"
 
-<<<<<<< HEAD
-=======
     def test_connection_from_config(self):
         """Test loading a connection from config file."""
         stub_con = StubConnection.from_config(public_key="pk", connection_configuration=ConnectionConfig())
         assert not stub_con.connection_status.is_connected
 
->>>>>>> b88bbb27
     def test_send_message(self):
         """Test that the messages in the outbox are posted on the output file."""
         msg = DefaultMessage(type=DefaultMessage.Type.BYTES, content=b"hello")
