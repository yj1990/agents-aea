--- conflicted
+++ resolved
@@ -104,11 +104,7 @@
           - Default Protocol:
             - Message: 'api/protocols/default/message.md'
             - Serialization: 'api/protocols/default/serialization.md'
-<<<<<<< HEAD
-        - Registries: 'api/registries/base.md'
-=======
         - Resources: 'api/registries/resources.md'
->>>>>>> 9a5b6cc3
         - Skills:
           - Base: 'api/skills/base.md'
           - Error Skill: 'api/skills/error/handlers.md'
