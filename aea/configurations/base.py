# -*- coding: utf-8 -*-
# ------------------------------------------------------------------------------
#
#   Copyright 2018-2019 Fetch.AI Limited
#
#   Licensed under the Apache License, Version 2.0 (the "License");
#   you may not use this file except in compliance with the License.
#   You may obtain a copy of the License at
#
#       http://www.apache.org/licenses/LICENSE-2.0
#
#   Unless required by applicable law or agreed to in writing, software
#   distributed under the License is distributed on an "AS IS" BASIS,
#   WITHOUT WARRANTIES OR CONDITIONS OF ANY KIND, either express or implied.
#   See the License for the specific language governing permissions and
#   limitations under the License.
#
# ------------------------------------------------------------------------------

"""Classes to handle AEA configurations."""
import re
from abc import ABC, abstractmethod
from enum import Enum
from typing import Dict, Generic, List, Optional, Set, Tuple, TypeVar, Union, cast

<<<<<<< HEAD
=======

>>>>>>> b65a7472
DEFAULT_AEA_CONFIG_FILE = "aea-config.yaml"
DEFAULT_SKILL_CONFIG_FILE = "skill.yaml"
DEFAULT_CONNECTION_CONFIG_FILE = "connection.yaml"
DEFAULT_PROTOCOL_CONFIG_FILE = "protocol.yaml"
DEFAULT_PRIVATE_KEY_PATHS = {"fetchai": "", "ethereum": ""}
T = TypeVar("T")

"""
A dependency is a dictionary with the following (optional) keys:
    - version: a version specifier(s) (e.g. '==0.1.0').
    - index: the PyPI index where to download the package from (default: https://pypi.org)
    - git: the URL to the Git repository (e.g. https://github.com/fetchai/agents-aea.git)
    - ref: either the branch name, the tag, the commit number or a Git reference (default: 'master'.)
If the 'git' field is set, the 'version' field will be ignored.
They are supposed to be forwarded to the 'pip' command.
"""
Dependency = dict
"""
A dictionary from package name to dependency data structure (see above).
The package name must satisfy the constraints on Python packages names.
For details, see https://www.python.org/dev/peps/pep-0426/#name.

The main advantage of having a dictionary is that we implicitly filter out dependency duplicates.
We cannot have two items with the same package name since the keys of a YAML object form a set.
"""
Dependencies = Dict[str, Dependency]


class ConfigurationType(Enum):
    """Configuration types."""

    AGENT = "agent"
    PROTOCOL = "protocol"
    CONNECTION = "connection"
    SKILL = "skill"


def _get_default_configuration_file_name_from_type(
    item_type: Union[str, ConfigurationType]
) -> str:
    """Get the default configuration file name from item type."""
    item_type = ConfigurationType(item_type)
    if item_type == ConfigurationType.AGENT:
        return DEFAULT_AEA_CONFIG_FILE
    elif item_type == ConfigurationType.PROTOCOL:
        return DEFAULT_PROTOCOL_CONFIG_FILE
    elif item_type == ConfigurationType.CONNECTION:
        return DEFAULT_CONNECTION_CONFIG_FILE
    elif item_type == ConfigurationType.SKILL:
        return DEFAULT_SKILL_CONFIG_FILE
    else:
        raise ValueError(
            "Item type not valid: {}".format(str(item_type))
        )  # pragma: no cover


class ProtocolSpecificationParseError(Exception):
    """Exception for parsing a protocol specification file."""


class JSONSerializable(ABC):
    """Interface for JSON-serializable objects."""

    @property
    @abstractmethod
    def json(self) -> Dict:
        """Compute the JSON representation."""

    @classmethod
    def from_json(cls, obj: Dict):
        """Build from a JSON object."""


class Configuration(JSONSerializable, ABC):
    """Configuration class."""


class CRUDCollection(Generic[T]):
    """Interface of a CRUD collection."""

    def __init__(self):
        """Instantiate a CRUD collection."""
        self._items_by_id = {}  # type: Dict[str, T]

    def create(self, item_id: str, item: T) -> None:
        """
        Add an item.

        :param item_id: the item id.
        :param item: the item to be added.
        :return: None
        :raises ValueError: if the item with the same id is already in the collection.
        """
        if item_id in self._items_by_id:
            raise ValueError("Item with name {} already present!".format(item_id))
        else:
            self._items_by_id[item_id] = item

    def read(self, item_id: str) -> Optional[T]:
        """
        Get an item by its name.

        :param item_id: the item id.
        :return: the associated item, or None if the item id is not present.
        """
        return self._items_by_id.get(item_id, None)

    def update(self, item_id: str, item: T) -> None:
        """
        Update an existing item.

        :param item_id: the item id.
        :param item: the item to be added.
        :return: None
        """
        self._items_by_id[item_id] = item

    def delete(self, item_id: str) -> None:
        """Delete an item."""
        if item_id in self._items_by_id.keys():
            del self._items_by_id[item_id]

    def read_all(self) -> List[Tuple[str, T]]:
        """Read all the items."""
        return [(k, v) for k, v in self._items_by_id.items()]


class PublicId(JSONSerializable):
    """This class implement a public identifier.

    A public identifier is composed of three elements:
    - author
    - name
    - version

    The concatenation of those three elements gives the public identifier:

        author/name:version

    >>> public_id = PublicId("author", "my_package", "0.1.0")
    >>> assert public_id.author == "author"
    >>> assert public_id.name == "my_package"
    >>> assert public_id.version == "0.1.0"
    >>> another_public_id = PublicId("author", "my_package", "0.1.0")
    >>> assert hash(public_id) == hash(another_public_id)
    >>> assert public_id == another_public_id
    """

    AUTHOR_REGEX = r"[a-zA-Z_][a-zA-Z0-9_]*"
    PACKAGE_NAME_REGEX = r"[a-zA-Z_][a-zA-Z0-9_]*"
    VERSION_REGEX = r"(0|[1-9]\d*)\.(0|[1-9]\d*)\.(0|[1-9]\d*)(?:-((?:0|[1-9]\d*|\d*[a-zA-Z-][0-9a-zA-Z-]*)(?:\.(?:0|[1-9]\d*|\d*[a-zA-Z-][0-9a-zA-Z-]*))*))?(?:\+([0-9a-zA-Z-]+(?:\.[0-9a-zA-Z-]+)*))?"
    PUBLIC_ID_REGEX = r"^({})/({}):({})$".format(
        AUTHOR_REGEX, PACKAGE_NAME_REGEX, VERSION_REGEX
    )

    def __init__(self, author: str, name: str, version: str):
        """Initialize the public identifier."""
        self._author = author
        self._name = name
        self._version = version

    @property
    def author(self):
        """Get the author."""
        return self._author

    @property
    def name(self):
        """Get the name."""
        return self._name

    @property
    def version(self):
        """Get the version."""
        return self._version

    @classmethod
    def from_str(cls, public_id_string: str) -> "PublicId":
        """
        Initialize the public id from the string.

        >>> str(PublicId.from_str("author/package_name:0.1.0"))
        'author/package_name:0.1.0'

        A bad formatted input raises value error:
        >>> PublicId.from_str("bad/formatted:input")
        Traceback (most recent call last):
        ...
        ValueError: Input 'bad/formatted:input' is not well formatted.

        :param public_id_string: the public id in string format.
        :return: the public id object.
        :raises ValueError: if the string in input is not well formatted.
        """
        if not re.match(cls.PUBLIC_ID_REGEX, public_id_string):
            raise ValueError(
                "Input '{}' is not well formatted.".format(public_id_string)
            )
        else:
            username, package_name, version = re.findall(
                cls.PUBLIC_ID_REGEX, public_id_string
            )[0][:3]
            return PublicId(username, package_name, version)

    @property
    def json(self) -> Dict:
        """Compute the JSON representation."""
        return {"author": self.author, "name": self.name, "version": self.version}

    @classmethod
    def from_json(cls, obj: Dict):
        """Build from a JSON object."""
        return PublicId(obj["author"], obj["name"], obj["version"],)

    def __hash__(self):
        """Get the hash."""
        return hash((self.author, self.name, self.version))

    def __str__(self):
        """Get the string representation."""
        return "{author}/{name}:{version}".format(
            author=self.author, name=self.name, version=self.version
        )

    def __eq__(self, other):
        """Compare with another object."""
        return (
            isinstance(other, PublicId)
            and self.author == other.author
            and self.name == other.name
            and self.version == other.version
        )

    def __lt__(self, other):
        """Compare two public ids."""
        return str(self) < str(other)


ProtocolId = PublicId
SkillId = PublicId


class PackageConfiguration(Configuration, ABC):
    """This class represent a package configuration."""

    def __init__(self, name: str, author: str, version: str):
        """Initialize a package configuration."""
        self.name = name
        self.author = author
        self.version = version

    @property
    def public_id(self) -> PublicId:
        """Get the public id."""
        return PublicId(self.author, self.name, self.version)


class ConnectionConfig(PackageConfiguration):
    """Handle connection configuration."""

    def __init__(
        self,
        name: str = "",
        author: str = "",
        version: str = "",
        license: str = "",
        class_name: str = "",
        protocols: Optional[Set[PublicId]] = None,
        restricted_to_protocols: Optional[Set[PublicId]] = None,
        excluded_protocols: Optional[Set[PublicId]] = None,
        dependencies: Optional[Dependencies] = None,
        description: str = "",
        **config
    ):
        """Initialize a connection configuration object."""
        super().__init__(name, author, version)
        self.license = license
        self.fingerprint = {}  # type: Dict[str, str]
        self.class_name = class_name
        self.protocols = protocols if protocols is not None else []
        self.restricted_to_protocols = (
            restricted_to_protocols if restricted_to_protocols is not None else set()
        )
        self.excluded_protocols = (
            excluded_protocols if excluded_protocols is not None else set()
        )
        self.dependencies = dependencies if dependencies is not None else {}
        self.description = description
        self.config = config

    @property
    def json(self) -> Dict:
        """Return the JSON representation."""
        return {
            "name": self.name,
            "author": self.author,
            "version": self.version,
            "license": self.license,
            "fingerprint": self.fingerprint,
            "class_name": self.class_name,
            "protocols": sorted(map(str, self.protocols)),
            "restricted_to_protocols": sorted(map(str, self.restricted_to_protocols)),
            "excluded_protocols": sorted(map(str, self.excluded_protocols)),
            "dependencies": self.dependencies,
            "description": self.description,
            "config": self.config,
        }

    @classmethod
    def from_json(cls, obj: Dict):
        """Initialize from a JSON object."""
        restricted_to_protocols = obj.get("restricted_to_protocols", set())
        restricted_to_protocols = {
            PublicId.from_str(id_) for id_ in restricted_to_protocols
        }
        excluded_protocols = obj.get("excluded_protocols", set())
        excluded_protocols = {PublicId.from_str(id_) for id_ in excluded_protocols}
        dependencies = obj.get("dependencies", {})
        protocols = {PublicId.from_str(id_) for id_ in obj.get("protocols", set())}
        return ConnectionConfig(
            name=cast(str, obj.get("name")),
            author=cast(str, obj.get("author")),
            version=cast(str, obj.get("version")),
            license=cast(str, obj.get("license")),
            class_name=cast(str, obj.get("class_name")),
            protocols=cast(Set[PublicId], protocols),
            restricted_to_protocols=cast(Set[PublicId], restricted_to_protocols),
            excluded_protocols=cast(Set[PublicId], excluded_protocols),
            dependencies=cast(Dependencies, dependencies),
            description=cast(str, obj.get("description", "")),
            **cast(dict, obj.get("config"))
        )


class ProtocolConfig(PackageConfiguration):
    """Handle protocol configuration."""

    def __init__(
        self,
        name: str = "",
        author: str = "",
        version: str = "",
        license: str = "",
        dependencies: Optional[Dependencies] = None,
        description: str = "",
    ):
        """Initialize a connection configuration object."""
        super().__init__(name, author, version)
        self.license = license
        self.fingerprint = {}  # type: Dict[str, str]
        self.dependencies = dependencies if dependencies is not None else {}
        self.description = description

    @property
    def json(self) -> Dict:
        """Return the JSON representation."""
        return {
            "name": self.name,
            "author": self.author,
            "version": self.version,
            "license": self.license,
            "fingerprint": self.fingerprint,
            "dependencies": self.dependencies,
            "description": self.description,
        }

    @classmethod
    def from_json(cls, obj: Dict):
        """Initialize from a JSON object."""
        dependencies = cast(Dependencies, obj.get("dependencies", {}))
        return ProtocolConfig(
            name=cast(str, obj.get("name")),
            author=cast(str, obj.get("author")),
            version=cast(str, obj.get("version")),
            license=cast(str, obj.get("license")),
            dependencies=dependencies,
            description=cast(str, obj.get("description", "")),
        )


class HandlerConfig(Configuration):
    """Handle a skill handler configuration."""

    def __init__(self, class_name: str = "", **args):
        """Initialize a handler configuration."""
        self.class_name = class_name
        self.args = args

    @property
    def json(self) -> Dict:
        """Return the JSON representation."""
        return {"class_name": self.class_name, "args": self.args}

    @classmethod
    def from_json(cls, obj: Dict):
        """Initialize from a JSON object."""
        class_name = cast(str, obj.get("class_name"))
        return HandlerConfig(class_name=class_name, **obj.get("args", {}))


class BehaviourConfig(Configuration):
    """Handle a skill behaviour configuration."""

    def __init__(self, class_name: str = "", **args):
        """Initialize a behaviour configuration."""
        self.class_name = class_name
        self.args = args

    @property
    def json(self) -> Dict:
        """Return the JSON representation."""
        return {"class_name": self.class_name, "args": self.args}

    @classmethod
    def from_json(cls, obj: Dict):
        """Initialize from a JSON object."""
        class_name = cast(str, obj.get("class_name"))
        return BehaviourConfig(class_name=class_name, **obj.get("args", {}))


class ModelConfig(Configuration):
    """Handle a skill model configuration."""

    def __init__(self, class_name: str = "", **args):
        """Initialize a model configuration."""
        self.class_name = class_name
        self.args = args

    @property
    def json(self) -> Dict:
        """Return the JSON representation."""
        return {"class_name": self.class_name, "args": self.args}

    @classmethod
    def from_json(cls, obj: Dict):
        """Initialize from a JSON object."""
        class_name = cast(str, obj.get("class_name"))
        return ModelConfig(class_name=class_name, **obj.get("args", {}))


class SkillConfig(PackageConfiguration):
    """Class to represent a skill configuration file."""

    def __init__(
        self,
        name: str = "",
        author: str = "",
        version: str = "",
        license: str = "",
        protocols: List[PublicId] = None,
        dependencies: Optional[Dependencies] = None,
        description: str = "",
    ):
        """Initialize a skill configuration."""
        super().__init__(name, author, version)
        self.license = license
        self.fingerprint = {}  # type: Dict[str, str]
        self.protocols = (
            protocols if protocols is not None else []
        )  # type: List[PublicId]
        self.dependencies = dependencies if dependencies is not None else {}
        self.description = description
        self.handlers = CRUDCollection[HandlerConfig]()
        self.behaviours = CRUDCollection[BehaviourConfig]()
        self.models = CRUDCollection[ModelConfig]()

    @property
    def json(self) -> Dict:
        """Return the JSON representation."""
        return {
            "name": self.name,
            "author": self.author,
            "version": self.version,
            "license": self.license,
            "fingerprint": self.fingerprint,
            "protocols": sorted(map(str, self.protocols)),
            "dependencies": self.dependencies,
            "handlers": {key: h.json for key, h in self.handlers.read_all()},
            "behaviours": {key: b.json for key, b in self.behaviours.read_all()},
            "models": {key: m.json for key, m in self.models.read_all()},
            "description": self.description,
        }

    @classmethod
    def from_json(cls, obj: Dict):
        """Initialize from a JSON object."""
        name = cast(str, obj.get("name"))
        author = cast(str, obj.get("author"))
        version = cast(str, obj.get("version"))
        license = cast(str, obj.get("license"))
        protocols = cast(
            List[PublicId],
            [PublicId.from_str(id_) for id_ in obj.get("protocols", [])],
        )
        dependencies = cast(Dependencies, obj.get("dependencies", {}))
        description = cast(str, obj.get("description", ""))
        skill_config = SkillConfig(
            name=name,
            author=author,
            version=version,
            license=license,
            protocols=protocols,
            dependencies=dependencies,
            description=description,
        )

        for behaviour_id, behaviour_data in obj.get("behaviours", {}).items():  # type: ignore
            behaviour_config = BehaviourConfig.from_json(behaviour_data)
            skill_config.behaviours.create(behaviour_id, behaviour_config)

        for handler_id, handler_data in obj.get("handlers", {}).items():  # type: ignore
            handler_config = HandlerConfig.from_json(handler_data)
            skill_config.handlers.create(handler_id, handler_config)

        for model_id, model_data in obj.get("models", {}).items():  # type: ignore
            model_config = ModelConfig.from_json(model_data)
            skill_config.models.create(model_id, model_config)

        return skill_config


class AgentConfig(PackageConfiguration):
    """Class to represent the agent configuration file."""

    def __init__(
        self,
        agent_name: str = "",
        aea_version: str = "",
        author: str = "",
        version: str = "",
        license: str = "",
        registry_path: str = "",
        description: str = "",
        fingerprint: Optional[Dict[str, str]] = None,
        logging_config: Optional[Dict] = None,
    ):
        """Instantiate the agent configuration object."""
        super().__init__(agent_name, author, version)
        self.agent_name = agent_name
        self.aea_version = aea_version
        self.license = license
        self.fingerprint = fingerprint if fingerprint is not None else {}
        self.registry_path = registry_path
        self.description = description
        self.private_key_paths = CRUDCollection[str]()
        self.ledger_apis = CRUDCollection[Dict]()

        self.logging_config = logging_config if logging_config is not None else {}
        self._default_ledger = None  # type: Optional[str]
        self._default_connection = None  # type: Optional[PublicId]
        self.connections = set()  # type: Set[PublicId]
        self.protocols = set()  # type: Set[PublicId]
        self.skills = set()  # type: Set[PublicId]

        if self.logging_config == {}:
            self.logging_config["version"] = 1
            self.logging_config["disable_existing_loggers"] = False

    @property
    def default_connection(self) -> str:
        """Get the default connection."""
        assert self._default_connection is not None, "Default connection not set yet."
        return str(self._default_connection)

    @default_connection.setter
    def default_connection(self, connection_id: Optional[Union[str, PublicId]]):
        """
        Set the default connection.

        :param connection_id: the name of the default connection.
        :return: None
        """
        if connection_id is None:
            self._default_connection = None
        elif isinstance(connection_id, str):
            self._default_connection = PublicId.from_str(connection_id)
        else:
            self._default_connection = connection_id

    @property
    def default_ledger(self) -> str:
        """Get the default ledger."""
        assert self._default_ledger is not None, "Default ledger not set yet."
        return self._default_ledger

    @default_ledger.setter
    def default_ledger(self, ledger_id: str):
        """
        Set the default ledger.

        :param ledger_id: the id of the default ledger.
        :return: None
        """
        self._default_ledger = ledger_id

    @property
    def json(self) -> Dict:
        """Return the JSON representation."""
        return {
            "agent_name": self.agent_name,
            "aea_version": self.aea_version,
            "author": self.author,
            "version": self.version,
            "license": self.license,
            "fingerprint": self.fingerprint,
            "registry_path": self.registry_path,
            "description": self.description,
            "private_key_paths": {
                key: path for key, path in self.private_key_paths.read_all()
            },
            "ledger_apis": {key: config for key, config in self.ledger_apis.read_all()},
            "logging_config": self.logging_config,
            "default_ledger": self.default_ledger,
            "default_connection": self.default_connection,
            "connections": sorted(map(str, self.connections)),
            "protocols": sorted(map(str, self.protocols)),
            "skills": sorted(map(str, self.skills)),
        }

    @classmethod
    def from_json(cls, obj: Dict):
        """Initialize from a JSON object."""
        agent_config = AgentConfig(
            agent_name=cast(str, obj.get("agent_name")),
            aea_version=cast(str, obj.get("aea_version")),
            author=cast(str, obj.get("author")),
            version=cast(str, obj.get("version")),
            license=cast(str, obj.get("license")),
            registry_path=cast(str, obj.get("registry_path")),
            description=cast(str, obj.get("description", "")),
            fingerprint=cast(Dict[str, str], obj.get("fingerprint", {})),
            logging_config=cast(Dict, obj.get("logging_config", {})),
        )

        for crypto_id, path in obj.get("private_key_paths", {}).items():  # type: ignore
            agent_config.private_key_paths.create(crypto_id, path)

        for ledger_id, ledger_data in obj.get("ledger_apis", {}).items():  # type: ignore
            agent_config.ledger_apis.create(ledger_id, ledger_data)

        # parse connection public ids
        connections = set(
            map(lambda x: PublicId.from_str(x), obj.get("connections", []))
        )
        agent_config.connections = cast(Set[PublicId], connections)

        # parse protocol public ids
        protocols = set(map(lambda x: PublicId.from_str(x), obj.get("protocols", [])))
        agent_config.protocols = cast(Set[PublicId], protocols)

        # parse skills public ids
        skills = set(map(lambda x: PublicId.from_str(x), obj.get("skills", [])))
        agent_config.skills = cast(Set[PublicId], skills)

        # set default connection
        default_connection_name = obj.get("default_connection", None)
        agent_config.default_connection = default_connection_name
        default_ledger_id = obj.get("default_ledger", None)
        agent_config.default_ledger = default_ledger_id

        return agent_config


class SpeechActContentConfig(Configuration):
    """Handle a speech_act content configuration."""

    def __init__(self, **args):
        """Initialize a speech_act content configuration."""
        self.args = args  # type: Dict[str, str]
        self._check_consistency()

    def _check_consistency(self):
        """Check consistency of the args."""
        for content_name, content_type in self.args.items():
            if type(content_name) is not str or type(content_type) is not str:
                raise ProtocolSpecificationParseError(
                    "Contents' names and types must be string."
                )
            # Check each content definition key/value (i.e. content name/type) is not empty
            if content_name == "" or content_type == "":
                raise ProtocolSpecificationParseError(
                    "Contents' names and types cannot be empty."
                )

    @property
    def json(self) -> Dict:
        """Return the JSON representation."""
        return self.args

    @classmethod
    def from_json(cls, obj: Dict):
        """Initialize from a JSON object."""
        return SpeechActContentConfig(**obj)


class ProtocolSpecification(ProtocolConfig):
    """Handle protocol specification."""

    def __init__(
        self,
        name: str = "",
        author: str = "",
        version: str = "",
        license: str = "",
        description: str = "",
    ):
        """Initialize a protocol specification configuration object."""
        super().__init__(name, author, version, license, description=description)
        self.speech_acts = CRUDCollection[SpeechActContentConfig]()

    @property
    def json(self) -> Dict:
        """Return the JSON representation."""
        return {
            "name": self.name,
            "author": self.author,
            "version": self.version,
            "license": self.license,
            "description": self.description,
            "speech_acts": {
                key: speech_act.json for key, speech_act in self.speech_acts.read_all()
            },
        }

    @classmethod
    def from_json(cls, obj: Dict):
        """Initialize from a JSON object."""
        protocol_specification = ProtocolSpecification(
            name=cast(str, obj.get("name")),
            author=cast(str, obj.get("author")),
            version=cast(str, obj.get("version")),
            license=cast(str, obj.get("license")),
            description=cast(str, obj.get("description", "")),
        )
        for speech_act, speech_act_content in obj.get("speech_acts", {}).items():  # type: ignore
            speech_act_content_config = SpeechActContentConfig.from_json(
                speech_act_content
            )
            protocol_specification.speech_acts.create(
                speech_act, speech_act_content_config
            )
        protocol_specification._check_consistency()
        return protocol_specification

    def _check_consistency(self):
        """Validate the correctness of the speech_acts."""
        if len(self.speech_acts.read_all()) == 0:
            raise ProtocolSpecificationParseError(
                "There should be at least one performative defined in the speech_acts."
            )
        content_dict = {}
        for performative, speech_act_content_config in self.speech_acts.read_all():
            if type(performative) is not str:
                raise ProtocolSpecificationParseError(
                    "A 'performative' is not specified as a string."
                )
            if performative == "":
                raise ProtocolSpecificationParseError(
                    "A 'performative' cannot be an empty string."
                )
            for content_name, content_type in speech_act_content_config.args.items():
                if content_name in content_dict.keys():
                    if content_type != content_dict[content_name]:  # pragma: no cover
                        raise ProtocolSpecificationParseError(
                            "The content '{}' appears more than once with different types in speech_acts.".format(
                                content_name
                            )
                        )
                content_dict[content_name] = content_type<|MERGE_RESOLUTION|>--- conflicted
+++ resolved
@@ -23,10 +23,6 @@
 from enum import Enum
 from typing import Dict, Generic, List, Optional, Set, Tuple, TypeVar, Union, cast
 
-<<<<<<< HEAD
-=======
-
->>>>>>> b65a7472
 DEFAULT_AEA_CONFIG_FILE = "aea-config.yaml"
 DEFAULT_SKILL_CONFIG_FILE = "skill.yaml"
 DEFAULT_CONNECTION_CONFIG_FILE = "connection.yaml"
