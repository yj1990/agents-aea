--- conflicted
+++ resolved
@@ -54,10 +54,8 @@
         },
         "logging_config": {
             "type": "object"
-<<<<<<< HEAD
         },
         "description": {"type": "string"}
-=======
         }
     },
     "definitions": {
@@ -70,6 +68,5 @@
                 "path": {"type": "string"}
             }
         }
->>>>>>> 5b9c0072
     }
 }