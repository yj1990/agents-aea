--- conflicted
+++ resolved
@@ -22,11 +22,6 @@
 import logging
 import os
 import pprint
-<<<<<<< HEAD
-import sys
-=======
-import re
->>>>>>> 0dad96b0
 from pathlib import Path
 from typing import Any, Collection, Dict, List, Optional, Set, Tuple, Type, Union, cast
 
