# -*- coding: utf-8 -*-
# ------------------------------------------------------------------------------
#
#   Copyright 2018-2019 Fetch.AI Limited
#
#   Licensed under the Apache License, Version 2.0 (the "License");
#   you may not use this file except in compliance with the License.
#   You may obtain a copy of the License at
#
#       http://www.apache.org/licenses/LICENSE-2.0
#
#   Unless required by applicable law or agreed to in writing, software
#   distributed under the License is distributed on an "AS IS" BASIS,
#   WITHOUT WARRANTIES OR CONDITIONS OF ANY KIND, either express or implied.
#   See the License for the specific language governing permissions and
#   limitations under the License.
#
# ------------------------------------------------------------------------------

"""Implementation of the 'aea search' subcommand."""
from pathlib import Path
from typing import Set, cast
import click
import os

from aea import AEA_DIR
<<<<<<< HEAD
from aea.cli.common import Context, pass_ctx, DEFAULT_REGISTRY_PATH
from aea.cli.registry.utils import format_items, format_skills


@click.group()
@click.option('--registry', is_flag=True, help="For Registry search.")
=======
from aea.cli.common import Context, pass_ctx, DEFAULT_REGISTRY_PATH, logger


@click.group()
@click.option("--registry", type=click.Path(exists=True, file_okay=False, dir_okay=True, readable=True, resolve_path=True),
              default=None, help="Path/URL to the registry.")
>>>>>>> 9688dc8b
@pass_ctx
def search(ctx: Context, registry):
    """Search for components in the registry.

    E.g.

        aea search --registry packages/ skills
    """
    if registry:
        ctx.set_config("is_registry", True)
    else:
        registry = os.path.join(AEA_DIR, DEFAULT_REGISTRY_PATH)
<<<<<<< HEAD
        ctx.set_config("registry", registry)
=======
    logger.debug("Using registry {}".format(registry))
    ctx.set_config("registry", str(registry))
>>>>>>> 9688dc8b


@search.command()
@click.option('--query', prompt='Connection search query',
              help='Query string to search Connections by name.')
@pass_ctx
def connections(ctx: Context):
    """Search for Connections."""
    if ctx.config.get("is_registry"):
        click.echo('Searching for "{}"...'.format(query))
        resp = request_api(
            'GET', '/connections', params={'search': query}
        )
        if not len(resp):
            click.echo('No connections found.')
        else:
            click.echo('Connections found:\n')
            click.echo(format_items(resp))
            return

    registry = cast(str, ctx.config.get("registry"))
    result = set()  # type: Set[str]
    for r in Path(AEA_DIR).glob("connections/[!_]*[!.py]/"):
        result.add(r.name)

    try:
        for r in Path(registry).glob("connections/[!_]*[!.py]/"):
            result.add(r.name)
    except Exception:  # pragma: no cover
        pass

    if "scaffold" in result: result.remove("scaffold")
    if ".DS_Store" in result: result.remove(".DS_Store")
    print("Available connections:")
    for conn in sorted(result):
        print("- " + conn)


@search.command()
@click.option('--query', prompt='Protocol search query',
              help='Query string to search Protocols by name.')
@pass_ctx
@click.option('--query', prompt='Protocol search query',
def protocols(ctx: Context):
    """Search for Protocols."""
    if ctx.config.get("is_registry"):
        click.echo('Searching for "{}"...'.format(query))
        resp = request_api(
            'GET', '/protocols', params={'search': query}
        )
        if not len(resp):
            click.echo('No protocols found.')
        else:
            click.echo('Protocols found:\n')
            click.echo(format_items(resp))
            return

    registry = cast(str, ctx.config.get("registry"))
    result = set()  # type: Set[str]
    for r in Path(AEA_DIR).glob("protocols/[!_]*[!.py]"):
        result.add(r.name)

    try:
        for r in Path(registry).glob("protocols/[!_]*[!.py]/"):
            result.add(r.name)
    except Exception:  # pragma: no cover
        pass

    if "scaffold" in result: result.remove("scaffold")
    if ".DS_Store" in result: result.remove(".DS_Store")
    print("Available protocols:")
    for protocol in sorted(result):
        print("- " + protocol)


@search.command()
@click.option('--query', prompt='Skill search query',
              help='Query string to search Skills by name.')
@pass_ctx
def skills(ctx: Context):
    """Search for Skills."""
    if ctx.config.get("is_registry"):
        click.echo('Searching for "{}"...'.format(query))
        resp = request_api(
            'GET', '/skills', params={'search': query}
        )
        if not len(resp):
            click.echo('No skills found.')
        else:
            click.echo('Skills found:\n')
            click.echo(format_skills(resp))
            return

    registry = cast(str, ctx.config.get("registry"))
    result = set()  # type: Set[str]
    for r in Path(AEA_DIR).glob("skills/[!_]*[!.py]"):
        result.add(r.name)

    try:
        for r in Path(registry).glob("skills/[!_]*[!.py]/"):
            result.add(r.name)
    except Exception:  # pragma: no cover
        pass

    if "scaffold" in result: result.remove("scaffold")
    if ".DS_Store" in result: result.remove(".DS_Store")
    print("Available skills:")
    for skill in sorted(result):
        print("- " + skill)<|MERGE_RESOLUTION|>--- conflicted
+++ resolved
@@ -24,21 +24,12 @@
 import os
 
 from aea import AEA_DIR
-<<<<<<< HEAD
-from aea.cli.common import Context, pass_ctx, DEFAULT_REGISTRY_PATH
+from aea.cli.common import Context, pass_ctx, DEFAULT_REGISTRY_PATH, logger
 from aea.cli.registry.utils import format_items, format_skills
 
 
 @click.group()
 @click.option('--registry', is_flag=True, help="For Registry search.")
-=======
-from aea.cli.common import Context, pass_ctx, DEFAULT_REGISTRY_PATH, logger
-
-
-@click.group()
-@click.option("--registry", type=click.Path(exists=True, file_okay=False, dir_okay=True, readable=True, resolve_path=True),
-              default=None, help="Path/URL to the registry.")
->>>>>>> 9688dc8b
 @pass_ctx
 def search(ctx: Context, registry):
     """Search for components in the registry.
@@ -51,12 +42,8 @@
         ctx.set_config("is_registry", True)
     else:
         registry = os.path.join(AEA_DIR, DEFAULT_REGISTRY_PATH)
-<<<<<<< HEAD
         ctx.set_config("registry", registry)
-=======
-    logger.debug("Using registry {}".format(registry))
-    ctx.set_config("registry", str(registry))
->>>>>>> 9688dc8b
+        logger.debug("Using registry {}".format(registry))
 
 
 @search.command()
