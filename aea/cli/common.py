# -*- coding: utf-8 -*-
# ------------------------------------------------------------------------------
#
#   Copyright 2018-2019 Fetch.AI Limited
#
#   Licensed under the Apache License, Version 2.0 (the "License");
#   you may not use this file except in compliance with the License.
#   You may obtain a copy of the License at
#
#       http://www.apache.org/licenses/LICENSE-2.0
#
#   Unless required by applicable law or agreed to in writing, software
#   distributed under the License is distributed on an "AS IS" BASIS,
#   WITHOUT WARRANTIES OR CONDITIONS OF ANY KIND, either express or implied.
#   See the License for the specific language governing permissions and
#   limitations under the License.
#
# ------------------------------------------------------------------------------

"""Implementation of the common utils of the aea cli."""
import logging
import logging.config
import os
import pprint
import re
import shutil
import sys
from collections import OrderedDict
from functools import update_wrapper
from pathlib import Path
from typing import Dict, List, Optional, cast

import click

from dotenv import load_dotenv

import jsonschema  # type: ignore
from jsonschema import ValidationError

import yaml

from aea import AEA_DIR
from aea.cli.loggers import default_logging_config
from aea.configurations.base import (
    AgentConfig,
    ConfigurationType,
    DEFAULT_AEA_CONFIG_FILE,
    Dependencies,
    PackageConfiguration,
    PublicId,
    _get_default_configuration_file_name_from_type,
)
<<<<<<< HEAD
from aea.configurations.loader import ConfigLoader, ConfigLoaders
=======
from aea.configurations.loader import ConfigLoader
from aea.crypto.ethereum import ETHEREUM
>>>>>>> bda0e84c
from aea.crypto.fetchai import FETCHAI
from aea.crypto.helpers import (
    ETHEREUM_PRIVATE_KEY_FILE,
    FETCHAI_PRIVATE_KEY_FILE,
    _create_ethereum_private_key,
    _create_fetchai_private_key,
    _try_validate_ethereum_private_key_path,
    _try_validate_fet_private_key_path,
)
<<<<<<< HEAD
from aea.helpers.ipfs.base import IPFSHashOnly
=======
from aea.crypto.wallet import SUPPORTED_CRYPTOS
>>>>>>> bda0e84c

logger = logging.getLogger("aea")
logger = default_logging_config(logger)

AEA_LOGO = "    _     _____     _    \r\n   / \\   | ____|   / \\   \r\n  / _ \\  |  _|    / _ \\  \r\n / ___ \\ | |___  / ___ \\ \r\n/_/   \\_\\|_____|/_/   \\_\\\r\n                         \r\n"
AUTHOR = "author"
CLI_CONFIG_PATH = os.path.join(os.path.expanduser("~"), ".aea", "cli_config.yaml")
DEFAULT_VERSION = "0.1.0"
DEFAULT_CONNECTION = PublicId.from_str(
    "fetchai/stub:" + DEFAULT_VERSION
)  # type: PublicId
DEFAULT_SKILL = PublicId.from_str("fetchai/error:" + DEFAULT_VERSION)  # type: PublicId
DEFAULT_LEDGER = FETCHAI
DEFAULT_REGISTRY_PATH = str(Path("./", "packages"))
DEFAULT_LICENSE = "Apache-2.0"

from_string_to_type = dict(str=str, int=int, bool=bool, float=float)


class Context:
    """A class to keep configuration of the cli tool."""

    agent_config: AgentConfig

    def __init__(self, cwd: str = "."):
        """Init the context."""
        self.config = dict()  # type: Dict
        self.cwd = cwd

    @property
    def agent_loader(self) -> ConfigLoader:
        """Get the agent loader."""
        return ConfigLoader.from_configuration_type(ConfigurationType.AGENT)

    @property
    def protocol_loader(self) -> ConfigLoader:
        """Get the protocol loader."""
        return ConfigLoader.from_configuration_type(ConfigurationType.PROTOCOL)

    @property
    def connection_loader(self) -> ConfigLoader:
        """Get the connection loader."""
        return ConfigLoader.from_configuration_type(ConfigurationType.CONNECTION)

    @property
    def skill_loader(self) -> ConfigLoader:
        """Get the skill loader."""
        return ConfigLoader.from_configuration_type(ConfigurationType.SKILL)

    @property
    def contract_loader(self) -> ConfigLoader:
        """Get the contract loader."""
        return ConfigLoader.from_configuration_type(ConfigurationType.CONTRACT)

    def set_config(self, key, value) -> None:
        """
        Set a config.

        :param key: the key for the configuration.
        :param value: the value associated with the key.
        :return: None
        """
        self.config[key] = value
        logger.debug("  config[{}] = {}".format(key, value))

    @staticmethod
    def _get_item_dependencies(item_type, public_id: PublicId) -> Dependencies:
        """Get the dependencies from item type and public id."""
        item_type_plural = item_type + "s"
        default_config_file_name = _get_default_configuration_file_name_from_type(
            item_type
        )
        path = Path(
            "vendor",
            public_id.author,
            item_type_plural,
            public_id.name,
            default_config_file_name,
        )
        if not path.exists():
            path = Path(item_type_plural, public_id.name, default_config_file_name)
        config_loader = ConfigLoader.from_configuration_type(item_type)
        config = config_loader.load(path.open())
        deps = cast(Dependencies, config.dependencies)
        return deps

    def get_dependencies(self) -> Dependencies:
        """Aggregate the dependencies from every component.

        :return a list of dependency version specification. e.g. ["gym >= 1.0.0"]
        """
        dependencies = {}  # type: Dependencies
        for protocol_id in self.agent_config.protocols:
            dependencies.update(self._get_item_dependencies("protocol", protocol_id))

        for connection_id in self.agent_config.connections:
            dependencies.update(
                self._get_item_dependencies("connection", connection_id)
            )

        for skill_id in self.agent_config.skills:
            dependencies.update(self._get_item_dependencies("skill", skill_id))

        for contract_id in self.agent_config.contracts:
            dependencies.update(self._get_item_dependencies("contract", contract_id))

        return dependencies


pass_ctx = click.make_pass_decorator(Context)


def try_to_load_agent_config(ctx: Context, is_exit_on_except: bool = True) -> None:
    """
    Load agent config to a click context object.

    :param ctx: click command context object.
    :param is_exit_on_except: bool option to exit on exception (default = True).

    :return None
    """
    try:
        path = Path(os.path.join(ctx.cwd, DEFAULT_AEA_CONFIG_FILE))
        with path.open(mode="r", encoding="utf-8") as fp:
            ctx.agent_config = ctx.agent_loader.load(fp)
            logging.config.dictConfig(ctx.agent_config.logging_config)
    except FileNotFoundError:
        if is_exit_on_except:
            logger.error(
                "Agent configuration file '{}' not found in the current directory.".format(
                    DEFAULT_AEA_CONFIG_FILE
                )
            )
            sys.exit(1)
    except jsonschema.exceptions.ValidationError:
        if is_exit_on_except:
            logger.error(
                "Agent configuration file '{}' is invalid. Please check the documentation.".format(
                    DEFAULT_AEA_CONFIG_FILE
                )
            )
            sys.exit(1)


def _load_env_file(env_file: str):
    """
    Load the content of the environment file into the process environment.

    :param env_file: path to the env file.
    :return: None.
    """
    load_dotenv(dotenv_path=Path(env_file), override=False)


def _verify_or_create_private_keys(ctx: Context) -> None:
    """
    Verify or create private keys.

    :param ctx: Context
    """
    path = Path(DEFAULT_AEA_CONFIG_FILE)
    agent_loader = ConfigLoader("aea-config_schema.json", AgentConfig)
    fp = path.open(mode="r", encoding="utf-8")
    aea_conf = agent_loader.load(fp)

    for identifier, _value in aea_conf.private_key_paths.read_all():
        if identifier not in SUPPORTED_CRYPTOS:
            ValueError("Unsupported identifier in private key paths.")

    fetchai_private_key_path = aea_conf.private_key_paths.read(FETCHAI)
    if fetchai_private_key_path is None:
        _create_fetchai_private_key()
        aea_conf.private_key_paths.update(FETCHAI, FETCHAI_PRIVATE_KEY_FILE)
    else:
        try:
            _try_validate_fet_private_key_path(fetchai_private_key_path)
        except FileNotFoundError:  # pragma: no cover
            logger.error(
                "File {} for private key {} not found.".format(
                    repr(fetchai_private_key_path), FETCHAI,
                )
            )
            sys.exit(1)

    ethereum_private_key_path = aea_conf.private_key_paths.read(ETHEREUM)
    if ethereum_private_key_path is None:
        _create_ethereum_private_key()
        aea_conf.private_key_paths.update(ETHEREUM, ETHEREUM_PRIVATE_KEY_FILE)
    else:
        try:
            _try_validate_ethereum_private_key_path(ethereum_private_key_path)
        except FileNotFoundError:  # pragma: no cover
            logger.error(
                "File {} for private key {} not found.".format(
                    repr(ethereum_private_key_path), ETHEREUM,
                )
            )
            sys.exit(1)

    # update aea config
    path = Path(DEFAULT_AEA_CONFIG_FILE)
    fp = path.open(mode="w", encoding="utf-8")
    agent_loader.dump(aea_conf, fp)
    ctx.agent_config = aea_conf


def _format_items(items):
    """Format list of items (protocols/connections) to a string for CLI output."""
    list_str = ""
    for item in items:
        list_str += (
            "{line}\n"
            "Public ID: {public_id}\n"
            "Name: {name}\n"
            "Description: {description}\n"
            "Author: {author}\n"
            "Version: {version}\n"
            "{line}\n".format(
                name=item["name"],
                public_id=item["public_id"],
                description=item["description"],
                author=item["author"],
                version=item["version"],
                line="-" * 30,
            )
        )
    return list_str


def _retrieve_details(name: str, loader: ConfigLoader, config_filepath: str) -> Dict:
    """Return description of a protocol, skill, connection."""
    config = loader.load(open(str(config_filepath)))
    item_name = config.agent_name if isinstance(config, AgentConfig) else config.name
    assert item_name == name
    return {
        "public_id": str(config.public_id),
        "name": item_name,
        "author": config.author,
        "description": config.description,
        "version": config.version,
    }


class AEAConfigException(Exception):
    """Exception about AEA configuration."""


class ConnectionsOption(click.Option):
    """Click option for the --connections option in 'aea run'."""

    def type_cast_value(self, ctx, value) -> Optional[List[PublicId]]:
        """
        Parse the list of string passed through command line.

        E.g. from 'stub,local' to ['stub', 'local'].

        :param ctx: the click context
        :param value: the list of connection names, as a string.
        :return:
        """
        if value is None:
            return None
        try:

            def arg_strip(s):
                return s.strip(" '\"")

            input_connection_ids = [
                arg_strip(s) for s in value.split(",") if arg_strip(s) != ""
            ]

            # remove duplicates, while preserving the order
            result = OrderedDict()  # type: OrderedDict[PublicId, None]
            for connection_id_string in input_connection_ids:
                connection_public_id = PublicId.from_str(connection_id_string)
                result[connection_public_id] = None
            return list(result.keys())
        except Exception:  # pragma: no cover
            raise click.BadParameter(value)


class PublicIdParameter(click.ParamType):
    """Define a public id parameter for Click applications."""

    def __init__(self, *args, **kwargs):
        """
        Initialize the Public Id parameter.

        Just forwards arguments to parent constructor.
        """
        super().__init__(*args, **kwargs)

    def get_metavar(self, param):
        """Return the metavar default for this param if it provides one."""
        return "PUBLIC_ID"

    def convert(self, value, param, ctx):
        """Convert the value. This is not invoked for values that are `None` (the missing value)."""
        try:
            return PublicId.from_str(value)
        except ValueError:
            self.fail(value, param, ctx)


class AgentDirectory(click.Path):
    """A click.Path, but with further checks  applications."""

    def __init__(self):
        """Initialize the agent directory parameter."""
        super().__init__(
            exists=True, file_okay=False, dir_okay=True, readable=True, writable=False
        )

    def get_metavar(self, param):
        """Return the metavar default for this param if it provides one."""
        return "AGENT_DIRECTORY"

    def convert(self, value, param, ctx):
        """Convert the value. This is not invoked for values that are `None` (the missing value)."""
        cwd = os.getcwd()
        path = Path(value)
        try:
            # check that the target folder is an AEA project.
            os.chdir(path)
            fp = open(DEFAULT_AEA_CONFIG_FILE, mode="r", encoding="utf-8")
            ctx.obj.agent_config = ctx.obj.agent_loader.load(fp)
            try_to_load_agent_config(ctx.obj)
            # everything ok - return the parameter to the command
            return value
        except Exception:
            logger.error("The name provided is not a path to an AEA project.")
            self.fail(value, param, ctx)
        finally:
            os.chdir(cwd)


def _validate_package_name(package_name: str):
    """Check that the package name matches the pattern r"[a-zA-Z_][a-zA-Z0-9_]*".

    >>> _validate_package_name("this_is_a_good_package_name")
    >>> _validate_package_name("this-is-not")
    Traceback (most recent call last):
    ...
    click.exceptions.BadParameter: this-is-not is not a valid package name.
    """
    if re.fullmatch(PublicId.PACKAGE_NAME_REGEX, package_name) is None:
        raise click.BadParameter("{} is not a valid package name.".format(package_name))


def _is_validate_author_handle(author: str) -> bool:
    """Check that the author matches the pattern r"[a-zA-Z_][a-zA-Z0-9_]*".

    >>> _is_validate_author_handle("this_is_a_good_author_name")
    ...
    True
    >>> _is_validate_author_handle("this-is-not")
    ...
    False
    """
    if re.fullmatch(PublicId.AUTHOR_REGEX, author) is None:
        return False
    return True


def _try_get_item_source_path(
    path: str, author_name: str, item_type_plural: str, item_name: str
) -> str:
    """
    Get the item source path.

    :param path: the source path root
    :param author_name: the name of the author of the item
    :param item_type_plural: the item type (plural)
    :param item_name: the item name

    :return: the item source path
    """
    source_path = os.path.join(path, author_name, item_type_plural, item_name)
    if not os.path.exists(source_path):
        raise click.ClickException(
            'Item "{}" not found in source folder.'.format(item_name)
        )
    return source_path


def _try_get_vendorized_item_target_path(
    path: str, author_name: str, item_type_plural: str, item_name: str
) -> str:
    """
    Get the item target path.

    :param path: the target path root
    :param author_name the author name
    :param item_type_plural: the item type (plural)
    :param item_name: the item name

    :return: the item target path
    """
    target_path = os.path.join(path, "vendor", author_name, item_type_plural, item_name)
    if os.path.exists(target_path):
        raise click.ClickException(
            'Item "{}" already exists in target folder.'.format(item_name)
        )
    return target_path


def _copy_package_directory(ctx, package_path, item_type, item_name, author_name):
    """
     Copy a package directory to the agent vendor resources.

    :param ctx: the CLI context .
    :param package_path: the path to the package to be added.
    :param item_type: the type of the package.
    :param item_name: the name of the package.
    :param author_name: the author of the package.
    :return: None
    :raises SystemExit: if the copy raises an exception.
    """
    # copy the item package into the agent's supported packages.
    item_type_plural = item_type + "s"
    src = str(package_path.absolute())
    dest = os.path.join(ctx.cwd, "vendor", author_name, item_type_plural, item_name)
    logger.debug("Copying {} modules. src={} dst={}".format(item_type, src, dest))
    try:
        shutil.copytree(src, dest)
    except Exception as e:
        logger.error(str(e))
        sys.exit(1)

    Path(ctx.cwd, "vendor", author_name, item_type_plural, "__init__.py").touch()


def _find_item_locally(ctx, item_type, item_public_id) -> Path:
    """
    Find an item in the registry or in the AEA directory.

    :param ctx: the CLI context.
    :param item_type: the type of the item to load. One of: protocols, connections, skills
    :param item_public_id: the public id of the item to find.
    :return: path to the package directory (either in registry or in aea directory).
    :raises SystemExit: if the search fails.
    """
    item_type_plural = item_type + "s"
    item_name = item_public_id.name

    # check in registry
    registry_path = os.path.join(ctx.cwd, ctx.agent_config.registry_path)
    package_path = Path(
        registry_path, item_public_id.author, item_type_plural, item_name
    )
    config_file_name = _get_default_configuration_file_name_from_type(item_type)
    item_configuration_filepath = package_path / config_file_name
    if not item_configuration_filepath.exists():
        # then check in aea dir
        registry_path = AEA_DIR
        package_path = Path(registry_path, item_type_plural, item_name)
        item_configuration_filepath = package_path / config_file_name
        if not item_configuration_filepath.exists():
            logger.error("Cannot find {}: '{}'.".format(item_type, item_public_id))
            sys.exit(1)

    # try to load the item configuration file
    try:
        item_configuration_loader = ConfigLoader.from_configuration_type(
            ConfigurationType(item_type)
        )
        item_configuration = item_configuration_loader.load(
            item_configuration_filepath.open()
        )
    except ValidationError as e:
        logger.error(
            "{} configuration file not valid: {}".format(item_type.capitalize(), str(e))
        )
        sys.exit(1)

    # check that the configuration file of the found package matches the expected author and version.
    version = item_configuration.version
    author = item_configuration.author
    if item_public_id.author != author or item_public_id.version != version:
        logger.error(
            "Cannot find {} with author and version specified.".format(item_type)
        )
        sys.exit(1)

    return package_path


<<<<<<< HEAD
def _compute_fingerprint(package_directory) -> Dict[str, str]:
    hasher = IPFSHashOnly()
    fingerprints = {}  # type: Dict[str, str]
    # find all valid files of the package
    all_files = [
        x
        for x in package_directory.glob("**/*")
        if x.is_file() and not x.match("*__pycache__/*") and x.match("*.py")
    ]

    for file in all_files:
        file_hash = hasher.get(str(file))
        key = str(file.relative_to(package_directory))
        assert key not in fingerprints  # nosec
        fingerprints[key] = file_hash

    return fingerprints


def _check_package_fingerprints(
    package_configuration: PackageConfiguration, package_directory: Path
):
    """Given a package configuration and a package directory, check whether
    the hash of the files in the package directory match the one in the package configurations."""
    expected_fingerprints = package_configuration.fingerprint
    actual_fingerprints = _compute_fingerprint(package_directory)

    if expected_fingerprints != actual_fingerprints:
        raise ValueError(
            "Fingerprints for package {} do not match:\nExpected: {}\nActual: {}".format(
                package_directory,
                pprint.pformat(expected_fingerprints),
                pprint.pformat(actual_fingerprints),
            )
        )


def _validate_config_consistency(ctx: Context):
    """
    Validate fingerprints for every agent component.

    :raise ValueError: if the fingerprints do not match
                       or if the packages are bad formatted (e.g. missing configuration file.)
    """

    packages_public_ids_to_types = dict(
        [
            *map(lambda x: (x, ConfigurationType.PROTOCOL), ctx.agent_config.protocols),
            *map(
                lambda x: (x, ConfigurationType.CONNECTION),
                ctx.agent_config.connections,
            ),
            *map(lambda x: (x, ConfigurationType.SKILL), ctx.agent_config.skills),
            *map(lambda x: (x, ConfigurationType.CONTRACT), ctx.agent_config.contracts),
        ]
    )  # type: Dict[PublicId, ConfigurationType]

    for public_id, item_type in packages_public_ids_to_types.items():

        try:
            # either in vendor/ or in personal packages.
            # we give precedence to custom skills.
            package_directory = Path(item_type.to_plural(), public_id.name)
            if not package_directory.exists():
                package_directory = Path(
                    "vendor", public_id.author, item_type.to_plural(), public_id.name
                )
            # we fail if none of the two alternative works.
            assert package_directory.exists()

            loader = ConfigLoaders.from_configuration_type(item_type)
            config_file_name = _get_default_configuration_file_name_from_type(item_type)
            configuration_file_path = package_directory / config_file_name
            assert configuration_file_path.exists()
        except Exception:
            raise ValueError(
                "Cannot find {}: '{}'".format(item_type.value, public_id.name)
            )

        try:
            package_configuration = loader.load(configuration_file_path.open("r"))
        except ValidationError as e:
            raise ValueError(
                "{} configuration file not valid: {}".format(
                    item_type.value.capitalize(), str(e)
                )
            )
        _check_package_fingerprints(package_configuration, package_directory)


def check_aea_project(f):
    """
    Decorator that checks the consistency of the project.

    - try to load agent configuration file
    - iterate over all the agent packages and check for consistency.
    """

    def wrapper(*args, **kwargs):
        try:
            click_context = args[0]
            ctx = cast(Context, click_context.obj)
            try_to_load_agent_config(ctx)
            skip_consistency_check = ctx.config["skip_consistency_check"]
            if not skip_consistency_check:
                _validate_config_consistency(ctx)
        except Exception as e:
            logger.error(str(e))
            sys.exit(1)
        return f(*args, **kwargs)

    return update_wrapper(wrapper, f)
=======
def _init_cli_config() -> None:
    """
    Create cli config folder and file.

    :return: None
    """
    conf_dir = os.path.dirname(CLI_CONFIG_PATH)
    if not os.path.exists(conf_dir):
        os.makedirs(conf_dir)
    with open(CLI_CONFIG_PATH, "w+") as f:
        yaml.dump({}, f, default_flow_style=False)


def _update_cli_config(dict_conf: Dict) -> None:
    """
    Update CLI config and write to yaml file.

    :param dict_conf: dict config to write.

    :return: None
    """
    config = _get_or_create_cli_config()
    config.update(dict_conf)
    with open(CLI_CONFIG_PATH, "w") as f:
        yaml.dump(config, f, default_flow_style=False)


def _get_or_create_cli_config() -> Dict:
    """
    Read or create CLI config from yaml file.

    :return: dict CLI config.
    """
    try:
        return _load_yaml(CLI_CONFIG_PATH)
    except FileNotFoundError:
        _init_cli_config()
    return _load_yaml(CLI_CONFIG_PATH)


def _load_yaml(filepath: str) -> Dict:
    """
    Read content from yaml file.

    :param filepath: str path to yaml file.

    :return: dict YAML content
    """
    with open(filepath, "r") as f:
        try:
            return yaml.safe_load(f)
        except yaml.YAMLError as e:
            raise click.ClickException(
                "Loading yaml config from {} failed: {}".format(filepath, e)
            )
>>>>>>> bda0e84c
<|MERGE_RESOLUTION|>--- conflicted
+++ resolved
@@ -50,12 +50,8 @@
     PublicId,
     _get_default_configuration_file_name_from_type,
 )
-<<<<<<< HEAD
 from aea.configurations.loader import ConfigLoader, ConfigLoaders
-=======
-from aea.configurations.loader import ConfigLoader
 from aea.crypto.ethereum import ETHEREUM
->>>>>>> bda0e84c
 from aea.crypto.fetchai import FETCHAI
 from aea.crypto.helpers import (
     ETHEREUM_PRIVATE_KEY_FILE,
@@ -65,11 +61,8 @@
     _try_validate_ethereum_private_key_path,
     _try_validate_fet_private_key_path,
 )
-<<<<<<< HEAD
+from aea.crypto.wallet import SUPPORTED_CRYPTOS
 from aea.helpers.ipfs.base import IPFSHashOnly
-=======
-from aea.crypto.wallet import SUPPORTED_CRYPTOS
->>>>>>> bda0e84c
 
 logger = logging.getLogger("aea")
 logger = default_logging_config(logger)
@@ -557,7 +550,6 @@
     return package_path
 
 
-<<<<<<< HEAD
 def _compute_fingerprint(package_directory) -> Dict[str, str]:
     hasher = IPFSHashOnly()
     fingerprints = {}  # type: Dict[str, str]
@@ -670,7 +662,8 @@
         return f(*args, **kwargs)
 
     return update_wrapper(wrapper, f)
-=======
+
+
 def _init_cli_config() -> None:
     """
     Create cli config folder and file.
@@ -725,5 +718,4 @@
         except yaml.YAMLError as e:
             raise click.ClickException(
                 "Loading yaml config from {} failed: {}".format(filepath, e)
-            )
->>>>>>> bda0e84c
+            )