# -*- coding: utf-8 -*-
# ------------------------------------------------------------------------------
#
#   Copyright 2018-2019 Fetch.AI Limited
#
#   Licensed under the Apache License, Version 2.0 (the "License");
#   you may not use this file except in compliance with the License.
#   You may obtain a copy of the License at
#
#       http://www.apache.org/licenses/LICENSE-2.0
#
#   Unless required by applicable law or agreed to in writing, software
#   distributed under the License is distributed on an "AS IS" BASIS,
#   WITHOUT WARRANTIES OR CONDITIONS OF ANY KIND, either express or implied.
#   See the License for the specific language governing permissions and
#   limitations under the License.
#
# ------------------------------------------------------------------------------

"""This module contains the resources class."""

import logging
import os
import re
from typing import Dict, List, Optional, Tuple, TypeVar, Union, cast

from aea.configurations.base import (
    ComponentType,
    PublicId,
    SkillId,
)
<<<<<<< HEAD
from aea.configurations.components import Component
=======
from aea.configurations.loader import ConfigLoader
from aea.contracts.base import Contract
>>>>>>> 026c13fd
from aea.protocols.base import Protocol
from aea.registries.base import (
    ComponentRegistry,
    ContractRegistry,
    HandlerRegistry,
    ProtocolId,
    ProtocolRegistry,
    Registry,
)
from aea.skills.base import Behaviour, Handler, Model, Skill
from aea.skills.tasks import Task


logger = logging.getLogger(__name__)

PACKAGE_NAME_REGEX = re.compile(
    "^([A-Z0-9]|[A-Z0-9][A-Z0-9._-]*[A-Z0-9])$", re.IGNORECASE
)
INTERNAL_PROTOCOL_ID = PublicId.from_str("fetchai/internal:0.1.0")
DECISION_MAKER = "decision_maker"

Item = TypeVar("Item")
ItemId = TypeVar("ItemId")
ComponentId = Tuple[SkillId, str]
SkillComponentType = TypeVar("SkillComponentType", Handler, Behaviour, Task, Model)


class Resources:
    """This class implements the object that holds the resources of an AEA."""

    # TODO the 'directory' argument to be removed
    def __init__(self, directory: Optional[Union[str, os.PathLike]] = None):
        """
        Instantiate the resources.

        :param directory: the path to the directory which contains the resources
             (skills, connections and protocols)
        """
<<<<<<< HEAD
=======
        self._directory = (
            str(Path(directory).absolute())
            if directory is not None
            else str(Path(".").absolute())
        )
        self._contract_registry = ContractRegistry()
>>>>>>> 026c13fd
        self._protocol_registry = ProtocolRegistry()
        self._handler_registry = HandlerRegistry()
        self._behaviour_registry = ComponentRegistry[Behaviour]()
        self._model_registry = ComponentRegistry[Model]()
        self._skills = dict()  # type: Dict[SkillId, Skill]

        self._registries = [
            self._contract_registry,
            self._protocol_registry,
            self._handler_registry,
            self._behaviour_registry,
            self._model_registry,
        ]  # type: List[Registry]

<<<<<<< HEAD
    def add_component(self, component: Component):
        """Add a component to resources."""
        if component.component_type == ComponentType.PROTOCOL:
            self.add_protocol(cast(Protocol, component))
        elif component.component_type == ComponentType.SKILL:
            self.add_skill(cast(Skill, component))
        else:
            raise ValueError(
                "Component type {} not supported.".format(
                    component.component_type.value
=======
    @property
    def directory(self) -> str:
        """Get the directory."""
        return self._directory

    def _load_agent_config(self) -> AgentConfig:
        """Load the agent configuration."""
        config_loader = ConfigLoader.from_configuration_type(ConfigurationType.AGENT)
        agent_config = config_loader.load(
            open(os.path.join(self.directory, DEFAULT_AEA_CONFIG_FILE))
        )
        return agent_config

    def load(self, agent_context: AgentContext) -> None:
        """
        Load all the resources.

        Performs the following:

        - loads the agent configuration
        - populates the resources with all protocols in the directory
          and referenced in the configuration
        - populates the resources with all skills in the directory
          and referenced in the configuration

        :param agent_context: the agent context
        """
        agent_configuration = self._load_agent_config()
        self._contract_registry.populate(
            self.directory, allowed_contracts=agent_configuration.contracts
        )
        self._protocol_registry.populate(
            self.directory, allowed_protocols=agent_configuration.protocols
        )
        self._populate_skills(
            self.directory, agent_context, allowed_skills=agent_configuration.skills
        )

    def _populate_skills(
        self,
        directory: str,
        agent_context: AgentContext,
        allowed_skills: Optional[Set[PublicId]] = None,
    ) -> None:
        """
        Populate skills.

        Processes all allowed_skills in the directory and calls add_skill() with them.

        :param directory: the agent's resources directory.
        :param agent_context: the agent's context object
        :param allowed_skills: an optional set of allowed skills (public ids).
                               If None, every skill is allowed.
        :return: None
        """
        skill_directory_paths = set()  # type: ignore

        # find all skill directories from vendor/*/skills
        skill_directory_paths.update(Path(directory, "vendor").glob("./*/skills/*/"))
        # find all skill directories from skills/
        skill_directory_paths.update(Path(directory, "skills").glob("./*/"))

        skills_packages_paths = list(
            filter(
                lambda x: PACKAGE_NAME_REGEX.match(str(x.name)) and x.is_dir(),
                skill_directory_paths,
            )
        )  # type: ignore
        logger.debug(
            "Found the following skill packages: {}".format(
                pprint.pformat(map(str, skills_packages_paths))
            )
        )
        for skill_directory in skills_packages_paths:
            logger.debug(
                "Processing the following skill directory: '{}".format(skill_directory)
            )
            try:
                skill_loader = ConfigLoader.from_configuration_type(
                    ConfigurationType.SKILL
                )
                skill_config = skill_loader.load(
                    open(skill_directory / DEFAULT_SKILL_CONFIG_FILE)
                )
                if (
                    allowed_skills is not None
                    and skill_config.public_id not in allowed_skills
                ):
                    logger.debug(
                        "Ignoring skill {}, not declared in the configuration file.".format(
                            skill_config.public_id
                        )
                    )
                    continue
                else:
                    skill = Skill.from_dir(str(skill_directory), agent_context)
                    assert skill is not None
                    self.add_skill(skill)
                    self.inject_contracts(skill)
            except Exception as e:
                logger.warning(
                    "A problem occurred while parsing the skill directory {}. Exception: {}".format(
                        skill_directory, str(e)
                    )
>>>>>>> 026c13fd
                )
            )

    def add_protocol(self, protocol: Protocol) -> None:
        """
        Add a protocol to the set of resources.

        :param protocol: a protocol
        :return: None
        """
        self._protocol_registry.register(protocol.id, protocol)

    def get_protocol(self, protocol_id: ProtocolId) -> Optional[Protocol]:
        """
        Get protocol for given protocol id.

        :param protocol_id: the protocol id
        :return: a matching protocol, if present, else None
        """
        protocol = self._protocol_registry.fetch(protocol_id)
        return protocol

    def get_all_protocols(self) -> List[Protocol]:
        """
        Get the list of all the protocols.

        :return: the list of protocols.
        """
        protocols = self._protocol_registry.fetch_all()
        return protocols

    def remove_protocol(self, protocol_id: ProtocolId) -> None:
        """
        Remove a protocol from the set of resources.

        :param protocol_id: the protocol id for the protocol to be removed.
        :return: None
        """
        self._protocol_registry.unregister(protocol_id)

    def add_skill(self, skill: Skill) -> None:
        """
        Add a skill to the set of resources.

        :param skill: a skill
        :return: None
        """
        skill_id = skill.config.public_id
        self._skills[skill_id] = skill
        if skill.handlers is not None:
            for handler in skill.handlers.values():
                self._handler_registry.register((skill_id, handler.name), handler)
        if skill.behaviours is not None:
            for behaviour in skill.behaviours.values():
                self._behaviour_registry.register((skill_id, behaviour.name), behaviour)
        if skill.models is not None:
            for model in skill.models.values():
                self._model_registry.register((skill_id, model.name), model)

    def inject_contracts(self, skill: Skill) -> None:
        if skill.config.contracts is not None:
            # check all contracts are present
            contracts = {}  # type: Dict[str, Contract]
            for contract_id in skill.config.contracts:
                contract = self._contract_registry.fetch(contract_id)
                if contract is None:
                    raise ValueError(
                        "Missing contract for contract id {}".format(contract_id)
                    )
                contracts[contract_id.name] = contract
            skill.inject_contracts(contracts)

    def get_skill(self, skill_id: SkillId) -> Optional[Skill]:
        """
        Get the skill for a given skill id.

        :param skill_id: the skill id
        :return: a matching skill, if present, else None
        """
        return self._skills.get(skill_id, None)

    def get_all_skills(self) -> List[Skill]:
        """
        Get the list of all the skills.

        :return: the list of skills.
        """
        return list(self._skills.values())

    def remove_skill(self, skill_id: SkillId) -> None:
        """
        Remove a skill from the set of resources.

        :param skill_id: the skill id for the skill to be removed.
        :return: None
        """
        self._skills.pop(skill_id, None)
        try:
            self._handler_registry.unregister_by_skill(skill_id)
        except ValueError:
            pass

        try:
            self._behaviour_registry.unregister_by_skill(skill_id)
        except ValueError:
            pass

    def get_handler(
        self, protocol_id: ProtocolId, skill_id: SkillId
    ) -> Optional[Handler]:
        """
        Get a specific handler.

        :param protocol_id: the protocol id the handler is handling
        :param skill_id: the skill id of the handler's skill
        :return: the handler
        """
        handler = self._handler_registry.fetch_by_protocol_and_skill(
            protocol_id, skill_id
        )
        return handler

    def get_handlers(self, protocol_id: ProtocolId) -> List[Handler]:
        """
        Get all handlers for a given protocol.

        :param protocol_id: the protocol id the handler is handling
        :return: the list of handlers matching the protocol
        """
        handlers = self._handler_registry.fetch_by_protocol(protocol_id)
        return handlers

    def get_all_handlers(self) -> List[Handler]:
        """
        Get all handlers from all skills.

        :return: the list of handlers
        """
        handlers = self._handler_registry.fetch_all()
        return handlers

    def get_behaviour(
        self, skill_id: SkillId, behaviour_name: str
    ) -> Optional[Behaviour]:
        """
        Get a specific behaviours for a given skill.

        :param skill_id: the skill id
        :param behaviour_name: the behaviour name
        :return: the behaviour, if it is present, else None
        """
        behaviour = self._behaviour_registry.fetch((skill_id, behaviour_name))
        return behaviour

    def get_behaviours(self, skill_id: SkillId) -> List[Behaviour]:
        """
        Get all behaviours for a given skill.

        :param skill_id: the skill id
        :return: the list of behaviours of the skill
        """
        behaviours = self._behaviour_registry.fetch_by_skill(
            skill_id
        )  # type: List[Behaviour]
        return behaviours

    def get_all_behaviours(self) -> List[Behaviour]:
        """
        Get all behaviours from all skills.

        :return: the list of all behaviours
        """
        behaviours = self._behaviour_registry.fetch_all()
        return behaviours

    def setup(self) -> None:
        """
        Set up the resources.

        Calls setup on all resources.

        :return: None
        """
        for r in self._registries:
            r.setup()

    def teardown(self) -> None:
        """
        Teardown the resources.

        Calls teardown on all resources.

        :return: None
        """
        for r in self._registries:
            r.teardown()<|MERGE_RESOLUTION|>--- conflicted
+++ resolved
@@ -28,13 +28,9 @@
     ComponentType,
     PublicId,
     SkillId,
-)
-<<<<<<< HEAD
+    ContractId)
 from aea.configurations.components import Component
-=======
-from aea.configurations.loader import ConfigLoader
 from aea.contracts.base import Contract
->>>>>>> 026c13fd
 from aea.protocols.base import Protocol
 from aea.registries.base import (
     ComponentRegistry,
@@ -73,15 +69,7 @@
         :param directory: the path to the directory which contains the resources
              (skills, connections and protocols)
         """
-<<<<<<< HEAD
-=======
-        self._directory = (
-            str(Path(directory).absolute())
-            if directory is not None
-            else str(Path(".").absolute())
-        )
         self._contract_registry = ContractRegistry()
->>>>>>> 026c13fd
         self._protocol_registry = ProtocolRegistry()
         self._handler_registry = HandlerRegistry()
         self._behaviour_registry = ComponentRegistry[Behaviour]()
@@ -96,123 +84,18 @@
             self._model_registry,
         ]  # type: List[Registry]
 
-<<<<<<< HEAD
     def add_component(self, component: Component):
         """Add a component to resources."""
         if component.component_type == ComponentType.PROTOCOL:
             self.add_protocol(cast(Protocol, component))
         elif component.component_type == ComponentType.SKILL:
             self.add_skill(cast(Skill, component))
+        elif component.component_type == ComponentType.CONTRACT:
+            self.add_contract(cast(Contract, component))
         else:
             raise ValueError(
                 "Component type {} not supported.".format(
                     component.component_type.value
-=======
-    @property
-    def directory(self) -> str:
-        """Get the directory."""
-        return self._directory
-
-    def _load_agent_config(self) -> AgentConfig:
-        """Load the agent configuration."""
-        config_loader = ConfigLoader.from_configuration_type(ConfigurationType.AGENT)
-        agent_config = config_loader.load(
-            open(os.path.join(self.directory, DEFAULT_AEA_CONFIG_FILE))
-        )
-        return agent_config
-
-    def load(self, agent_context: AgentContext) -> None:
-        """
-        Load all the resources.
-
-        Performs the following:
-
-        - loads the agent configuration
-        - populates the resources with all protocols in the directory
-          and referenced in the configuration
-        - populates the resources with all skills in the directory
-          and referenced in the configuration
-
-        :param agent_context: the agent context
-        """
-        agent_configuration = self._load_agent_config()
-        self._contract_registry.populate(
-            self.directory, allowed_contracts=agent_configuration.contracts
-        )
-        self._protocol_registry.populate(
-            self.directory, allowed_protocols=agent_configuration.protocols
-        )
-        self._populate_skills(
-            self.directory, agent_context, allowed_skills=agent_configuration.skills
-        )
-
-    def _populate_skills(
-        self,
-        directory: str,
-        agent_context: AgentContext,
-        allowed_skills: Optional[Set[PublicId]] = None,
-    ) -> None:
-        """
-        Populate skills.
-
-        Processes all allowed_skills in the directory and calls add_skill() with them.
-
-        :param directory: the agent's resources directory.
-        :param agent_context: the agent's context object
-        :param allowed_skills: an optional set of allowed skills (public ids).
-                               If None, every skill is allowed.
-        :return: None
-        """
-        skill_directory_paths = set()  # type: ignore
-
-        # find all skill directories from vendor/*/skills
-        skill_directory_paths.update(Path(directory, "vendor").glob("./*/skills/*/"))
-        # find all skill directories from skills/
-        skill_directory_paths.update(Path(directory, "skills").glob("./*/"))
-
-        skills_packages_paths = list(
-            filter(
-                lambda x: PACKAGE_NAME_REGEX.match(str(x.name)) and x.is_dir(),
-                skill_directory_paths,
-            )
-        )  # type: ignore
-        logger.debug(
-            "Found the following skill packages: {}".format(
-                pprint.pformat(map(str, skills_packages_paths))
-            )
-        )
-        for skill_directory in skills_packages_paths:
-            logger.debug(
-                "Processing the following skill directory: '{}".format(skill_directory)
-            )
-            try:
-                skill_loader = ConfigLoader.from_configuration_type(
-                    ConfigurationType.SKILL
-                )
-                skill_config = skill_loader.load(
-                    open(skill_directory / DEFAULT_SKILL_CONFIG_FILE)
-                )
-                if (
-                    allowed_skills is not None
-                    and skill_config.public_id not in allowed_skills
-                ):
-                    logger.debug(
-                        "Ignoring skill {}, not declared in the configuration file.".format(
-                            skill_config.public_id
-                        )
-                    )
-                    continue
-                else:
-                    skill = Skill.from_dir(str(skill_directory), agent_context)
-                    assert skill is not None
-                    self.add_skill(skill)
-                    self.inject_contracts(skill)
-            except Exception as e:
-                logger.warning(
-                    "A problem occurred while parsing the skill directory {}. Exception: {}".format(
-                        skill_directory, str(e)
-                    )
->>>>>>> 026c13fd
                 )
             )
 
@@ -252,6 +135,43 @@
         :return: None
         """
         self._protocol_registry.unregister(protocol_id)
+
+    def add_contract(self, contract: Contract) -> None:
+        """
+        Add a contract to the set of resources.
+
+        :param contract: a contract
+        :return: None
+        """
+        self._contract_registry.register(contract.id, contract)
+
+    def get_contract(self, contract_id: ContractId) -> Optional[Contract]:
+        """
+        Get contract for given contract id.
+
+        :param contract_id: the contract id
+        :return: a matching contract, if present, else None
+        """
+        contract = self._contract_registry.fetch(contract_id)
+        return contract
+
+    def get_all_contracts(self) -> List[Contract]:
+        """
+        Get the list of all the contracts.
+
+        :return: the list of contracts.
+        """
+        contracts = self._contract_registry.fetch_all()
+        return contracts
+
+    def remove_contract(self, contract_id: ContractId) -> None:
+        """
+        Remove a contract from the set of resources.
+
+        :param contract_id: the contract id for the contract to be removed.
+        :return: None
+        """
+        self._contract_registry.unregister(contract_id)
 
     def add_skill(self, skill: Skill) -> None:
         """
@@ -271,6 +191,7 @@
         if skill.models is not None:
             for model in skill.models.values():
                 self._model_registry.register((skill_id, model.name), model)
+        self.inject_contracts(skill)
 
     def inject_contracts(self, skill: Skill) -> None:
         if skill.config.contracts is not None:
