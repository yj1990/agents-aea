# -*- coding: utf-8 -*-

# ------------------------------------------------------------------------------
#
#   Copyright 2018-2019 Fetch.AI Limited
#
#   Licensed under the Apache License, Version 2.0 (the "License");
#   you may not use this file except in compliance with the License.
#   You may obtain a copy of the License at
#
#       http://www.apache.org/licenses/LICENSE-2.0
#
#   Unless required by applicable law or agreed to in writing, software
#   distributed under the License is distributed on an "AS IS" BASIS,
#   WITHOUT WARRANTIES OR CONDITIONS OF ANY KIND, either express or implied.
#   See the License for the specific language governing permissions and
#   limitations under the License.
#
# ------------------------------------------------------------------------------

"""Serialization for the TAC protocol."""

import sys
from typing import Any, Dict, TYPE_CHECKING

from aea.protocols.base import Message
from aea.protocols.base import Serializer

if TYPE_CHECKING or "pytest" in sys.modules:
    from packages.protocols.tac import tac_pb2
    from packages.protocols.tac.message import TACMessage
else:
    import tac_protocol.tac_pb2 as tac_pb2  # pragma: no cover
    from tac_protocol.message import TACMessage  # pragma: no cover


def _from_dict_to_pairs(d):
    """Convert a flat dictionary into a list of StrStrPair or StrIntPair."""
    result = []
    items = sorted(d.items(), key=lambda pair: pair[0])
    for key, value in items:
        if type(value) == int:
            pair = tac_pb2.StrIntPair()
        elif type(value) == str:
            pair = tac_pb2.StrStrPair()
        elif type(value) == float:
            pair = tac_pb2.StrFloatPair()
        else:
            raise ValueError("Either 'int' or 'str' or 'float', not {}".format(type(value)))
        pair.first = key
        pair.second = value
        result.append(pair)
    return result


def _from_pairs_to_dict(pairs):
    """Convert a list of StrStrPair or StrIntPair or StrFloatPair into a flat dictionary."""
    result = {}
    for pair in pairs:
        key = pair.first
        value = pair.second
        result[key] = value
    return result


class TACSerializer(Serializer):
    """Serialization for the TAC protocol."""

    def encode(self, msg: Message) -> bytes:
        """
        Decode the message.

        :param msg: the message object
        :return: the bytes
        """
        tac_type = TACMessage.Type(msg.get("type"))
        tac_container = tac_pb2.TACMessage()

        if tac_type == TACMessage.Type.REGISTER:
            agent_name = msg.get("agent_name")
            tac_msg = tac_pb2.TACAgent.Register()  # type: ignore
            tac_msg.agent_name = agent_name
            tac_container.register.CopyFrom(tac_msg)
        elif tac_type == TACMessage.Type.UNREGISTER:
            tac_msg = tac_pb2.TACAgent.Unregister()  # type: ignore
            tac_container.unregister.CopyFrom(tac_msg)
        elif tac_type == TACMessage.Type.TRANSACTION:
            tac_msg = tac_pb2.TACAgent.Transaction()  # type: ignore
            tac_msg.transaction_id = msg.get("transaction_id")
            tac_msg.counterparty = msg.get("counterparty")
            tac_msg.amount_by_currency.extend(_from_dict_to_pairs(msg.get("amount_by_currency")))
            tac_msg.sender_tx_fee = msg.get("sender_tx_fee")
            tac_msg.counterparty_tx_fee = msg.get("counterparty_tx_fee")
            tac_msg.quantities_by_good_pbk.extend(_from_dict_to_pairs(msg.get("quantities_by_good_pbk")))
            tac_container.transaction.CopyFrom(tac_msg)
        elif tac_type == TACMessage.Type.GET_STATE_UPDATE:
            tac_msg = tac_pb2.TACAgent.GetStateUpdate()  # type: ignore
            tac_container.get_state_update.CopyFrom(tac_msg)
        elif tac_type == TACMessage.Type.CANCELLED:
            tac_msg = tac_pb2.TACController.Cancelled()  # type: ignore
            tac_container.cancelled.CopyFrom(tac_msg)
        elif tac_type == TACMessage.Type.GAME_DATA:
            tac_msg = tac_pb2.TACController.GameData()  # type: ignore
            tac_msg.amount_by_currency.extend(_from_dict_to_pairs(msg.get("amount_by_currency")))
            tac_msg.exchange_params_by_currency.extend(_from_dict_to_pairs(msg.get("exchange_params_by_currency")))
            tac_msg.quantities_by_good_pbk.extend(_from_dict_to_pairs(msg.get("quantities_by_good_pbk")))
            tac_msg.utility_params_by_good_pbk.extend(_from_dict_to_pairs(msg.get("utility_params_by_good_pbk")))
            tac_msg.tx_fee = msg.get("tx_fee")
            tac_msg.agent_pbk_to_name.extend(_from_dict_to_pairs(msg.get("agent_pbk_to_name")))
            tac_msg.good_pbk_to_name.extend(_from_dict_to_pairs(msg.get("good_pbk_to_name")))
            tac_msg.version_id = msg.get("version_id")
            tac_container.game_data.CopyFrom(tac_msg)
        elif tac_type == TACMessage.Type.TRANSACTION_CONFIRMATION:
            tac_msg = tac_pb2.TACController.TransactionConfirmation()  # type: ignore
            tac_msg.transaction_id = msg.get("transaction_id")
            tac_msg.amount_by_currency.extend(_from_dict_to_pairs(msg.get("amount_by_currency")))
            tac_msg.quantities_by_good_pbk.extend(_from_dict_to_pairs(msg.get("quantities_by_good_pbk")))
            tac_container.transaction_confirmation.CopyFrom(tac_msg)
        # elif tac_type == TACMessage.Type.STATE_UPDATE:
        #     tac_msg = tac_pb2.TACController.StateUpdate()  # type: ignore
        #     game_data_json = msg.get("game_data")
        #     game_data = tac_pb2.TACController.GameData()  # type: ignore
        #     game_data.amount_by_currency.extend(_from_dict_to_pairs(cast(Dict[str, str], game_data_json["amount_by_currency"])))  # type: ignore
        #     game_data.exchange_params_by_currency.extend(_from_dict_to_pairs(cast(Dict[str, str], game_data_json["exchange_params_by_currency"])))  # type: ignore
        #     game_data.quantities_by_good_pbk.extend(_from_dict_to_pairs(cast(Dict[str, str], game_data_json["quantities_by_good_pbk"])))  # type: ignore
        #     game_data.utility_params_by_good_pbk.extend(_from_dict_to_pairs(cast(Dict[str, str], game_data_json["utility_params_by_good_pbk"])))  # type: ignore
        #     game_data.tx_fee = game_data_json["tx_fee"]  # type: ignore
        #     game_data.agent_pbk_to_name.extend(_from_dict_to_pairs(cast(Dict[str, str], game_data_json["agent_pbk_to_name"])))  # type: ignore
        #     game_data.good_pbk_to_name.extend(_from_dict_to_pairs(cast(Dict[str, str], game_data_json["good_pbk_to_name"])))  # type: ignore

        #     tac_msg.initial_state.CopyFrom(game_data)

        #     transactions = []
        #     msg_transactions = cast(List[Any], msg.get("transactions"))
        #     for t in msg_transactions:
        #         tx = tac_pb2.TACAgent.Transaction()  # type: ignore
        #         tx.transaction_id = t.get("transaction_id")
        #         tx.counterparty = t.get("counterparty")
        #         tx.amount_by_currency.extend(_from_dict_to_pairs(t.get("amount_by_currency")))
        #         tx.sender_tx_fee = t.get("sender_tx_fee")
        #         tx.counterparty_tx_fee = t.get("counterparty_tx_fee")
        #         tx.quantities_by_good_pbk.extend(_from_dict_to_pairs(t.get("quantities_by_good_pbk")))
        #         transactions.append(tx)
        #     tac_msg.txs.extend(transactions)
        #     tac_container.state_update.CopyFrom(tac_msg)
        elif tac_type == TACMessage.Type.TAC_ERROR:  # pragma: no cover
            tac_msg = tac_pb2.TACController.Error()  # type: ignore
            tac_msg.error_code = TACMessage.ErrorCode(msg.get("error_code")).value
            if msg.is_set("info"):
                tac_msg.info.extend(_from_dict_to_pairs(msg.get("info")))
            tac_container.error.CopyFrom(tac_msg)
        else:  # pragma: no cover
            raise ValueError("Type not recognized: {}.".format(tac_type))

        tac_message_bytes = tac_container.SerializeToString()
        return tac_message_bytes

    def decode(self, obj: bytes) -> Message:
        """
        Decode the message.

        :param obj: the bytes object
        :return: the message
        """
        tac_container = tac_pb2.TACMessage()
        tac_container.ParseFromString(obj)

        new_body = {}  # type: Dict[str, Any]
        tac_type = tac_container.WhichOneof("content")

        if tac_type == "register":
            new_body["type"] = TACMessage.Type.REGISTER
            new_body["agent_name"] = tac_container.register.agent_name
        elif tac_type == "unregister":
            new_body["type"] = TACMessage.Type.UNREGISTER
        elif tac_type == "transaction":
            new_body["type"] = TACMessage.Type.TRANSACTION
            new_body["transaction_id"] = tac_container.transaction.transaction_id
            new_body["counterparty"] = tac_container.transaction.counterparty
            new_body["amount_by_currency"] = _from_pairs_to_dict(tac_container.transaction.amount_by_currency)
            new_body["sender_tx_fee"] = tac_container.transaction.sender_tx_fee
            new_body["counterparty_tx_fee"] = tac_container.transaction.counterparty_tx_fee
            new_body["quantities_by_good_pbk"] = _from_pairs_to_dict(tac_container.transaction.quantities_by_good_pbk)
        elif tac_type == "get_state_update":
            new_body["type"] = TACMessage.Type.GET_STATE_UPDATE
        elif tac_type == "cancelled":
            new_body["type"] = TACMessage.Type.CANCELLED
        elif tac_type == "game_data":
            new_body["type"] = TACMessage.Type.GAME_DATA
            new_body["amount_by_currency"] = _from_pairs_to_dict(tac_container.game_data.amount_by_currency)
            new_body["exchange_params_by_currency"] = _from_pairs_to_dict(tac_container.game_data.exchange_params_by_currency)
            new_body["quantities_by_good_pbk"] = _from_pairs_to_dict(tac_container.game_data.quantities_by_good_pbk)
            new_body["utility_params_by_good_pbk"] = _from_pairs_to_dict(tac_container.game_data.utility_params_by_good_pbk)
            new_body["tx_fee"] = tac_container.game_data.tx_fee
            new_body["agent_pbk_to_name"] = _from_pairs_to_dict(tac_container.game_data.agent_pbk_to_name)
            new_body["good_pbk_to_name"] = _from_pairs_to_dict(tac_container.game_data.good_pbk_to_name)
            new_body["version_id"] = tac_container.game_data.version_id
        elif tac_type == "transaction_confirmation":
            new_body["type"] = TACMessage.Type.TRANSACTION_CONFIRMATION
            new_body["transaction_id"] = tac_container.transaction_confirmation.transaction_id
            new_body["amount_by_currency"] = _from_pairs_to_dict(tac_container.transaction_confirmation.amount_by_currency)
            new_body["quantities_by_good_pbk"] = _from_pairs_to_dict(tac_container.transaction_confirmation.quantities_by_good_pbk)
        # elif tac_type == "state_update":
        #     new_body["type"] = TACMessage.Type.STATE_UPDATE
        #     game_data = dict(
        #         amount_by_currency=_from_pairs_to_dict(tac_container.state_update.game_data.amount_by_currency),
        #         exchange_params_by_currency=_from_pairs_to_dict(tac_container.state_update.game_data.exchange_params_by_currency),
        #         quantities_by_good_pbk=_from_pairs_to_dict(tac_container.state_update.game_data.quantities_by_good_pbk),
        #         utility_params_by_good_pbk=_from_pairs_to_dict(tac_container.state_update.game_data.utility_params_by_good_pbk),
        #         tx_fee=tac_container.state_update.game_data.tx_fee,
        #         agent_pbk_to_name=_from_pairs_to_dict(tac_container.state_update.game_data.agent_pbk_to_name),
        #         good_pbk_to_name=_from_pairs_to_dict(tac_container.state_update.game_data.good_pbk_to_name),
        #         version_id=tac_container.state_update.game_data.version_id
        #     )
        #     new_body["game_data"] = game_data
        #     transactions = []
        #     for transaction in tac_container.state_update.transactions:
        #         tx_json = dict(
        #             transaction_id=transaction.transaction_id,
        #             counterparty=transaction.counterparty,
        #             amount_by_currency=_from_pairs_to_dict(transaction.amount_by_currency),
        #             sender_tx_fee=transaction.sender_tx_fee,
        #             counterparty_tx_fee=transaction.counterparty_tx_fee,
        #             quantities_by_good_pbk=_from_pairs_to_dict(transaction.quantities_by_good_pbk),
        #         )
        #         transactions.append(tx_json)
        #     new_body["transactions"] = transactions
        elif tac_type == "error":   # pragma: no cover
            new_body["type"] = TACMessage.Type.TAC_ERROR
            new_body["error_code"] = TACMessage.ErrorCode(tac_container.error.error_code)
<<<<<<< HEAD
            if tac_container.error.error_msg:
                new_body["error_msg"] = tac_container.error.error_msg
            if tac_container.error.details:
                new_body["details"] = dict(tac_container.error.details)
        else:  # pragma: no cover
=======
            if tac_container.error.info:
                new_body["info"] = _from_pairs_to_dict(tac_container.error.info)
        else:
>>>>>>> 508037ed
            raise ValueError("Type not recognized.")

        tac_type = TACMessage.Type(new_body["type"])
        new_body["type"] = tac_type
        tac_message = TACMessage(tac_type=tac_type, body=new_body)
        return tac_message<|MERGE_RESOLUTION|>--- conflicted
+++ resolved
@@ -228,18 +228,13 @@
         elif tac_type == "error":   # pragma: no cover
             new_body["type"] = TACMessage.Type.TAC_ERROR
             new_body["error_code"] = TACMessage.ErrorCode(tac_container.error.error_code)
-<<<<<<< HEAD
             if tac_container.error.error_msg:
                 new_body["error_msg"] = tac_container.error.error_msg
             if tac_container.error.details:
                 new_body["details"] = dict(tac_container.error.details)
         else:  # pragma: no cover
-=======
             if tac_container.error.info:
                 new_body["info"] = _from_pairs_to_dict(tac_container.error.info)
-        else:
->>>>>>> 508037ed
-            raise ValueError("Type not recognized.")
 
         tac_type = TACMessage.Type(new_body["type"])
         new_body["type"] = tac_type
