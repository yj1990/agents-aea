--- conflicted
+++ resolved
@@ -217,28 +217,25 @@
                     self.context.agent_name, msg.counterparty[-5:]
                 )
             )
-<<<<<<< HEAD
             info = msg.info
             address = cast(str, info.get("address"))
             proposal = cast(Description, dialogue.proposal)
+            strategy = cast(Strategy, self.context.strategy)
             tx_msg = TransactionMessage(
                 performative=TransactionMessage.Performative.PROPOSE_FOR_SETTLEMENT,
-                skill_callback_ids=["carpark_client"],
+                skill_callback_ids=[PublicId("fetchai", "carpark_client", "0.1.0")],
                 tx_id="transaction0",
-                tx_sender_addr=self.context.agent_addresses[
-                    proposal.values["ledger_id"]
-                ],
+                tx_sender_addr=self.context.agent_addresses["fetchai"],
                 tx_counterparty_addr=address,
                 tx_amount_by_currency_id={
                     proposal.values["currency_id"]: -proposal.values["price"]
                 },
-                tx_sender_fee=0,
-                tx_counterparty_fee=0,
+                tx_sender_fee=strategy.max_buyer_tx_fee,
+                tx_counterparty_fee=proposal.values["seller_tx_fee"],
                 tx_quantities_by_good_id={},
                 ledger_id=proposal.values["ledger_id"],
                 info={"dialogue_label": dialogue.dialogue_label.json},
             )
-            logger.info(tx_msg)
             self.context.decision_maker_message_queue.put_nowait(tx_msg)
             logger.info(
                 "[{}]: proposing the transaction to the decision maker. Waiting for confirmation ...".format(
@@ -266,32 +263,6 @@
                 "[{}]: informing counterparty={} of payment.".format(
                     self.context.agent_name, msg.counterparty[-5:]
                 )
-=======
-        )
-        info = msg.info
-        address = cast(str, info.get("address"))
-        proposal = cast(Description, dialogue.proposal)
-        strategy = cast(Strategy, self.context.strategy)
-        tx_msg = TransactionMessage(
-            performative=TransactionMessage.Performative.PROPOSE_FOR_SETTLEMENT,
-            skill_callback_ids=[PublicId("fetchai", "carpark_client", "0.1.0")],
-            tx_id="transaction0",
-            tx_sender_addr=self.context.agent_addresses["fetchai"],
-            tx_counterparty_addr=address,
-            tx_amount_by_currency_id={
-                proposal.values["currency_id"]: -proposal.values["price"]
-            },
-            tx_sender_fee=strategy.max_buyer_tx_fee,
-            tx_counterparty_fee=proposal.values["seller_tx_fee"],
-            tx_quantities_by_good_id={},
-            ledger_id=proposal.values["ledger_id"],
-            info={"dialogue_label": dialogue.dialogue_label.json},
-        )
-        self.context.decision_maker_message_queue.put_nowait(tx_msg)
-        logger.info(
-            "[{}]: proposing the transaction to the decision maker. Waiting for confirmation ...".format(
-                self.context.agent_name
->>>>>>> 00ccf4ff
             )
 
     def _handle_inform(self, msg: FIPAMessage, dialogue: Dialogue) -> None:
