--- conflicted
+++ resolved
@@ -2,22 +2,14 @@
 author: fetchai
 version: 0.1.0
 license: Apache-2.0
+aea_version: 0.2.4
 fingerprint:
-<<<<<<< HEAD
   __init__.py: QmUH8aTndA3gLK999bviGNg2Ky8dHxZosbA8PRPg9LgtjF
   custom_types.py: QmY1KipXkw2tusRMXszDRxN347rqPmiegmAXaPN5ay4Mmw
   message.py: QmU49j35NeJJCHbWYMGwp11L6FAA8p8yw4U6Y5edwceGFG
   serialization.py: QmNbC8Re7PSLrjXVjcvQPnhHWn7jHeXwKUDn11jVqKFX4J
   tac.proto: QmZvRraQ3JEXafcS69XxPcrLzJqrXQ5UJeS1b7t42e2zWw
   tac_pb2.py: QmV17RKJP77jEF3j5fi41VQg33UHJJsj8LbBBhBiqDs8BC
-aea_version: 0.2.4
 dependencies: 
     protobuf: {} 
-description: The tac protocol implements the messages an AEA needs to participate in the TAC
-=======
-  __init__.py: QmdcwmmqBak2tEDnG4LJwjJA1GzhVcrN9gZ9fL1x8yhdJU
-  message.py: Qmbpki5vZVgAoATuqv55kd5soiBNiNG7a1VDruDVdYNHrS
-  serialization.py: QmcYfo38a3RUeutX7xoc1DrkrgVysCzZNCibh5eWQ1CyJW
-  tac_pb2.py: Qmb2Yf8DtZrkfPnWgM5J3sohWSR2ocCCm7qq44njQeCdJ1
-description: "The tac protocol implements the messages an AEA needs to participate in the TAC."
->>>>>>> 736ded76
+description: The tac protocol implements the messages an AEA needs to participate in the TAC